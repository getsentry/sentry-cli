//! This module implements the API access to the Sentry API as well
//! as some other APIs we interact with.  In particular it can talk
//! to the GitHub API to figure out if there are new releases of the
//! sentry-cli tool.

pub mod envelopes_api;

mod connection_manager;
mod data_types;
mod encoding;
mod errors;
mod pagination;

use std::borrow::Cow;
use std::cell::RefCell;
use std::collections::{HashMap, HashSet};
use std::ffi::OsStr;
use std::fmt;
use std::fs::File;
use std::io::{self, Read as _, Write};
use std::path::Path;
use std::rc::Rc;
use std::sync::Arc;

use anyhow::{Context as _, Result};
use backoff::backoff::Backoff as _;
use brotli2::write::BrotliEncoder;
#[cfg(target_os = "macos")]
use chrono::Duration;
use chrono::{DateTime, FixedOffset, Utc};
use clap::ArgMatches;
use flate2::write::GzEncoder;
use if_chain::if_chain;
use lazy_static::lazy_static;
use log::{debug, info, warn};
use parking_lot::Mutex;
use regex::{Captures, Regex};
use secrecy::ExposeSecret as _;
use sentry::protocol::{Exception, Values};
use serde::de::DeserializeOwned;
use serde::{Deserialize, Serialize};
use sha1_smol::Digest;
use symbolic::common::DebugId;
use symbolic::debuginfo::ObjectKind;
use uuid::Uuid;

use crate::api::errors::ProjectRenamedError;
use crate::config::{Auth, Config};
use crate::constants::{ARCH, DEFAULT_URL, EXT, PLATFORM, RELEASE_REGISTRY_LATEST_URL, VERSION};
use crate::utils::file_upload::LegacyUploadContext;
use crate::utils::http::{self, is_absolute_url};
use crate::utils::progress::{ProgressBar, ProgressBarMode};
use crate::utils::retry::{get_default_backoff, DurationAsMilliseconds as _};
use crate::utils::sourcemaps::get_sourcemap_reference_from_headers;
use crate::utils::ui::{capitalize_string, make_byte_progress_bar};

use self::pagination::Pagination;
use connection_manager::CurlConnectionManager;
use encoding::{PathArg, QueryArg};
use errors::{ApiError, ApiErrorKind, ApiResult, SentryError};

pub use self::data_types::*;

lazy_static! {
    static ref API: Mutex<Option<Arc<Api>>> = Mutex::new(None);
}

const RETRY_STATUS_CODES: &[u32] = &[
    http::HTTP_STATUS_502_BAD_GATEWAY,
    http::HTTP_STATUS_503_SERVICE_UNAVAILABLE,
    http::HTTP_STATUS_504_GATEWAY_TIMEOUT,
    http::HTTP_STATUS_507_INSUFFICIENT_STORAGE,
];

/// Helper for the API access.
/// Implements the low-level API access methods, and provides high-level implementations for interacting
/// with portions of the API that do not require authentication via an auth token.
pub struct Api {
    config: Arc<Config>,
    pool: r2d2::Pool<CurlConnectionManager>,
}

/// Wrapper for Api that ensures Auth is provided. AuthenticatedApi provides implementations of high-level
/// functions that make API requests requiring authentication via auth token.
pub struct AuthenticatedApi<'a> {
    api: &'a Api,
}

pub struct RegionSpecificApi<'a> {
    api: &'a AuthenticatedApi<'a>,
    org: &'a str,
    region_url: Option<Box<str>>,
}

/// Represents an HTTP method that is used by the API.
#[derive(Eq, PartialEq, Debug)]
pub enum Method {
    Get,
    Post,
    Put,
    Delete,
}

impl fmt::Display for Method {
    fn fmt(&self, f: &mut fmt::Formatter<'_>) -> fmt::Result {
        match *self {
            Method::Get => write!(f, "GET"),
            Method::Post => write!(f, "POST"),
            Method::Put => write!(f, "PUT"),
            Method::Delete => write!(f, "DELETE"),
        }
    }
}

/// Represents an API request.  This can be customized before
/// sending but only sent once.
pub struct ApiRequest {
    handle: r2d2::PooledConnection<CurlConnectionManager>,
    headers: curl::easy::List,
    is_authenticated: bool,
    body: Option<Vec<u8>>,
    progress_bar_mode: ProgressBarMode,
}

/// Represents an API response.
#[derive(Clone, Debug)]
pub struct ApiResponse {
    status: u32,
    headers: Vec<String>,
    body: Option<Vec<u8>>,
}

impl<'a> TryFrom<&'a Api> for AuthenticatedApi<'a> {
    type Error = ApiError;

    fn try_from(api: &'a Api) -> ApiResult<AuthenticatedApi<'a>> {
        match api.config.get_auth() {
            Some(_) => Ok(AuthenticatedApi { api }),
            None => Err(ApiErrorKind::AuthMissing.into()),
        }
    }
}

impl Api {
    /// Returns the current api for the thread.
    pub fn current() -> Arc<Api> {
        let mut api_opt = API.lock();
        if let Some(ref api) = *api_opt {
            api.clone()
        } else {
            let api = Arc::new(Api::with_config(Config::current()));
            *api_opt = Some(api.clone());
            api
        }
    }

    /// Similar to `new` but uses a specific config.
    pub fn with_config(config: Arc<Config>) -> Api {
        Api {
            config,
            #[expect(clippy::unwrap_used, reason = "legacy code")]
            pool: r2d2::Pool::builder()
                .max_size(16)
                .build(CurlConnectionManager)
                .unwrap(),
        }
    }

    /// Utility method that unbinds the current api.
    pub fn dispose_pool() {
        *API.lock() = None;
    }

    /// Creates an AuthenticatedApi referencing this Api instance if an auth token is available.
    /// If an auth token is not available, returns an error.
    pub fn authenticated(&self) -> ApiResult<AuthenticatedApi<'_>> {
        self.try_into()
    }

    // Low Level Methods

    /// Create a new `ApiRequest` for the given HTTP method and URL.  If the
    /// URL is just a path then it's relative to the configured API host
    /// and authentication is automatically enabled.
    fn request(
        &self,
        method: Method,
        url: &str,
        region_url: Option<&str>,
    ) -> ApiResult<ApiRequest> {
        let (url, auth) = self.resolve_base_url_and_auth(url, region_url)?;
        self.construct_api_request(method, &url, auth)
    }

    fn resolve_base_url_and_auth(
        &self,
        url: &str,
        region_url: Option<&str>,
    ) -> ApiResult<(String, Option<&Auth>)> {
        if is_absolute_url(url) && region_url.is_some() {
            return Err(ApiErrorKind::InvalidRegionRequest.into());
        }

        let (url, auth) = if is_absolute_url(url) {
            (Cow::Borrowed(url), None)
        } else {
            (
                Cow::Owned(match self.config.get_api_endpoint(url, region_url) {
                    Ok(rv) => rv,
                    Err(err) => return Err(ApiError::with_source(ApiErrorKind::BadApiUrl, err)),
                }),
                self.config.get_auth(),
            )
        };

        Ok((url.into_owned(), auth))
    }

    fn construct_api_request(
        &self,
        method: Method,
        url: &str,
        auth: Option<&Auth>,
    ) -> ApiResult<ApiRequest> {
        let mut handle = self
            .pool
            .get()
            .map_err(|e| ApiError::with_source(ApiErrorKind::RequestFailed, e))?;

        handle.reset();
        if !self.config.allow_keepalive() {
            handle.forbid_reuse(true).ok();
        }
        let mut ssl_opts = curl::easy::SslOpt::new();
        if self.config.disable_ssl_revocation_check() {
            ssl_opts.no_revoke(true);
        }
        handle.ssl_options(&ssl_opts)?;

        if let Some(proxy_url) = self.config.get_proxy_url() {
            handle.proxy(&proxy_url)?;
        }
        if let Some(proxy_username) = self.config.get_proxy_username() {
            handle.proxy_username(proxy_username)?;
        }
        if let Some(proxy_password) = self.config.get_proxy_password() {
            handle.proxy_password(proxy_password)?;
        }
        handle.ssl_verify_host(self.config.should_verify_ssl())?;
        handle.ssl_verify_peer(self.config.should_verify_ssl())?;

        // This toggles gzipping, useful for uploading large files
        handle.transfer_encoding(self.config.allow_transfer_encoding())?;

        let env = self.config.get_pipeline_env();
        let headers = self.config.get_headers();

        ApiRequest::create(handle, &method, url, auth, env, headers)
    }

    /// Convenience method that performs a `GET` request.
    fn get(&self, path: &str) -> ApiResult<ApiResponse> {
        self.request(Method::Get, path, None)?.send()
    }

    /// Convenience method that performs a `DELETE` request.
    fn delete(&self, path: &str) -> ApiResult<ApiResponse> {
        self.request(Method::Delete, path, None)?.send()
    }

    /// Convenience method that performs a `POST` request with JSON data.
    fn post<S: Serialize>(&self, path: &str, body: &S) -> ApiResult<ApiResponse> {
        self.request(Method::Post, path, None)?
            .with_json_body(body)?
            .send()
    }

    /// Convenience method that performs a `PUT` request with JSON data.
    fn put<S: Serialize>(&self, path: &str, body: &S) -> ApiResult<ApiResponse> {
        self.request(Method::Put, path, None)?
            .with_json_body(body)?
            .send()
    }

    /// Convenience method that downloads a file into the given file object.
    pub fn download(&self, url: &str, dst: &mut File) -> ApiResult<ApiResponse> {
        self.request(Method::Get, url, None)?
            .follow_location(true)?
            .send_into(dst)
    }

    /// Convenience method that downloads a file into the given file object
    /// and show a progress bar
    #[cfg(not(feature = "managed"))]
    pub fn download_with_progress(&self, url: &str, dst: &mut File) -> ApiResult<ApiResponse> {
        self.request(Method::Get, url, None)?
            .follow_location(true)?
            .progress_bar_mode(ProgressBarMode::Response)
            .send_into(dst)
    }

    /// Convenience method that waits for a few seconds until a resource
    /// becomes available. We only use this in the macOS binary.
    #[cfg(target_os = "macos")]
    pub fn wait_until_available(&self, url: &str, duration: Duration) -> ApiResult<bool> {
        let started = Utc::now();
        loop {
            match self.request(Method::Get, url, None)?.send() {
                Ok(_) => return Ok(true),
                Err(err) => {
                    if err.kind() != ApiErrorKind::RequestFailed {
                        return Err(err);
                    }
                }
            }
            std::thread::sleep(
                Duration::milliseconds(500)
                    .to_std()
                    .expect("500ms is valid, as it is non-negative"),
            );
            if Utc::now() - duration > started {
                return Ok(false);
            }
        }
    }

    // High Level Methods

    /// Finds the latest release for sentry-cli on GitHub.
    pub fn get_latest_sentrycli_release(&self) -> ApiResult<Option<SentryCliRelease>> {
        let resp = self.get(RELEASE_REGISTRY_LATEST_URL)?;

        // Prefer universal binary on macOS
        let arch = match PLATFORM {
            "darwin" => "universal",
            _ => ARCH,
        };

        let ref_name = format!("sentry-cli-{}-{arch}{EXT}", capitalize_string(PLATFORM));
        info!("Looking for file named: {}", ref_name);

        if resp.status() == 200 {
            let info: RegistryRelease = resp.convert()?;
            for (filename, _download_url) in info.file_urls {
                info!("Found asset {}", filename);
                if filename == ref_name {
                    return Ok(Some(SentryCliRelease {
                        version: info.version,
                        #[cfg(not(feature = "managed"))]
                        download_url: _download_url,
                    }));
                }
            }
            warn!("Unable to find release file");
            Ok(None)
        } else {
            info!("Release registry returned {}", resp.status());
            Ok(None)
        }
    }

    /// Compresses a file with the given compression.
    fn compress(data: &[u8], compression: ChunkCompression) -> Result<Vec<u8>, io::Error> {
        Ok(match compression {
            ChunkCompression::Brotli => {
                let mut encoder = BrotliEncoder::new(Vec::new(), 6);
                encoder.write_all(data)?;
                encoder.finish()?
            }

            ChunkCompression::Gzip => {
                let mut encoder = GzEncoder::new(Vec::new(), Default::default());
                encoder.write_all(data)?;
                encoder.finish()?
            }

            ChunkCompression::Uncompressed => data.into(),
        })
    }

    /// Upload a batch of file chunks.
    pub fn upload_chunks<'data, I, T>(
        &self,
        url: &str,
        chunks: I,
        progress_bar_mode: ProgressBarMode,
        compression: ChunkCompression,
    ) -> ApiResult<()>
    where
        I: IntoIterator<Item = &'data T>,
        T: AsRef<(Digest, &'data [u8])> + 'data,
    {
        // Curl stores a raw pointer to the stringified checksum internally. We first
        // transform all checksums to string and keep them in scope until the request
        // has completed. The original iterator is not needed anymore after this.
        let stringified_chunks = chunks
            .into_iter()
            .map(T::as_ref)
            .map(|&(checksum, data)| (checksum.to_string(), data));

        let mut form = curl::easy::Form::new();
        for (ref checksum, data) in stringified_chunks {
            let name = compression.field_name();
            let buffer = Api::compress(data, compression)
                .map_err(|err| ApiError::with_source(ApiErrorKind::CompressionFailed, err))?;
            form.part(name).buffer(&checksum, buffer).add()?
        }

        let request = self
            .request(Method::Post, url, None)?
            .with_form_data(form)?
            .progress_bar_mode(progress_bar_mode);

        // The request is performed to an absolute URL. Thus, `Self::request()` will
        // not add the authorization header, by default. Since the URL is guaranteed
        // to be a Sentry-compatible endpoint, we force the Authorization header at
        // this point.
        let request = match Config::current().get_auth() {
            // Make sure that we don't authenticate a request
            // that has been already authenticated
            Some(auth) if !request.is_authenticated => request.with_auth(auth)?,
            _ => request,
        };

        // Handle 301 or 302 requests as a missing project
        let resp = request.send()?;
        match resp.status() {
            301 | 302 => Err(ApiErrorKind::ProjectNotFound.into()),
            _ => {
                resp.into_result()?;
                Ok(())
            }
        }
    }
}

impl<'a> AuthenticatedApi<'a> {
    // Pass through low-level methods to API.

    /// Convenience method to call self.api.get.
    fn get(&self, path: &str) -> ApiResult<ApiResponse> {
        self.api.get(path)
    }

    /// Convenience method to call self.api.delete.
    fn delete(&self, path: &str) -> ApiResult<ApiResponse> {
        self.api.delete(path)
    }

    /// Convenience method to call self.api.post.
    fn post<S: Serialize>(&self, path: &str, body: &S) -> ApiResult<ApiResponse> {
        self.api.post(path, body)
    }

    /// Convenience method to call self.api.put.
    fn put<S: Serialize>(&self, path: &str, body: &S) -> ApiResult<ApiResponse> {
        self.api.put(path, body)
    }

    /// Convenience method to call self.api.request.
    fn request(&self, method: Method, url: &str) -> ApiResult<ApiRequest> {
        self.api.request(method, url, None)
    }

    // High-level method implementations

    /// Performs an API request to verify the authentication status of the
    /// current token.
    pub fn get_auth_info(&self) -> ApiResult<AuthInfo> {
        self.get("/")?.convert()
    }

    /// Lists release files for the given `release`, filtered by a set of checksums.
    /// When empty checksums list is provided, fetches all possible artifacts.
    pub fn list_release_files_by_checksum(
        &self,
        org: &str,
        project: Option<&str>,
        release: &str,
        checksums: &[String],
    ) -> ApiResult<Vec<Artifact>> {
        let mut rv = vec![];
        let mut cursor = "".to_owned();
        loop {
            let mut path = if let Some(project) = project {
                format!(
                    "/projects/{}/{}/releases/{}/files/?cursor={}",
                    PathArg(org),
                    PathArg(project),
                    PathArg(release),
                    QueryArg(&cursor),
                )
            } else {
                format!(
                    "/organizations/{}/releases/{}/files/?cursor={}",
                    PathArg(org),
                    PathArg(release),
                    QueryArg(&cursor),
                )
            };

            let mut checksums_qs = String::new();
            for checksum in checksums.iter() {
                checksums_qs.push_str(&format!("&checksum={}", QueryArg(checksum)));
            }
            // We have a 16kb buffer for reach request configured in nginx,
            // so do not even bother trying if it's too long.
            // (16_384 limit still leaves us with 384 bytes for the url itself).
            if !checksums_qs.is_empty() && checksums_qs.len() <= 16_000 {
                path.push_str(&checksums_qs);
            }

            let resp = self.get(&path)?;
            if resp.status() == 404 || (resp.status() == 400 && !cursor.is_empty()) {
                if rv.is_empty() {
                    return Err(ApiErrorKind::ReleaseNotFound.into());
                } else {
                    break;
                }
            }

            let pagination = resp.pagination();
            rv.extend(resp.convert::<Vec<Artifact>>()?);
            if let Some(next) = pagination.into_next_cursor() {
                cursor = next;
            } else {
                break;
            }
        }
        Ok(rv)
    }

    /// Lists all the release files for the given `release`.
    pub fn list_release_files(
        &self,
        org: &str,
        project: Option<&str>,
        release: &str,
    ) -> ApiResult<Vec<Artifact>> {
        self.list_release_files_by_checksum(org, project, release, &[])
    }

    /// Get a single release file and store it inside provided descriptor.
    pub fn get_release_file(
        &self,
        org: &str,
        project: Option<&str>,
        version: &str,
        file_id: &str,
        file_desc: &mut File,
    ) -> Result<(), ApiError> {
        let path = if let Some(project) = project {
            format!(
                "/projects/{}/{}/releases/{}/files/{}/?download=1",
                PathArg(org),
                PathArg(project),
                PathArg(version),
                PathArg(file_id)
            )
        } else {
            format!(
                "/organizations/{}/releases/{}/files/{}/?download=1",
                PathArg(org),
                PathArg(version),
                PathArg(file_id)
            )
        };

        let resp = self.api.download(&path, file_desc)?;
        if resp.status() == 404 {
            resp.convert_rnf(ApiErrorKind::ResourceNotFound)
        } else {
            Ok(())
        }
    }

    /// Get a single release file metadata.
    pub fn get_release_file_metadata(
        &self,
        org: &str,
        project: Option<&str>,
        version: &str,
        file_id: &str,
    ) -> ApiResult<Option<Artifact>> {
        let path = if let Some(project) = project {
            format!(
                "/projects/{}/{}/releases/{}/files/{}/",
                PathArg(org),
                PathArg(project),
                PathArg(version),
                PathArg(file_id)
            )
        } else {
            format!(
                "/organizations/{}/releases/{}/files/{}/",
                PathArg(org),
                PathArg(version),
                PathArg(file_id)
            )
        };

        let resp = self.get(&path)?;
        if resp.status() == 404 {
            Ok(None)
        } else {
            resp.convert()
        }
    }

    /// Deletes a single release file.  Returns `true` if the file was
    /// deleted or `false` otherwise.
    pub fn delete_release_file(
        &self,
        org: &str,
        project: Option<&str>,
        version: &str,
        file_id: &str,
    ) -> ApiResult<bool> {
        let path = if let Some(project) = project {
            format!(
                "/projects/{}/{}/releases/{}/files/{}/",
                PathArg(org),
                PathArg(project),
                PathArg(version),
                PathArg(file_id)
            )
        } else {
            format!(
                "/organizations/{}/releases/{}/files/{}/",
                PathArg(org),
                PathArg(version),
                PathArg(file_id)
            )
        };

        let resp = self.delete(&path)?;
        if resp.status() == 404 {
            Ok(false)
        } else {
            resp.into_result().map(|_| true)
        }
    }

    /// Deletes all release files.  Returns `true` if files were
    /// deleted or `false` otherwise.
    pub fn delete_release_files(
        &self,
        org: &str,
        project: Option<&str>,
        version: &str,
    ) -> ApiResult<()> {
        let path = if let Some(project) = project {
            format!(
                "/projects/{}/{}/files/source-maps/?name={}",
                PathArg(org),
                PathArg(project),
                PathArg(version)
            )
        } else {
            format!(
                "/organizations/{}/files/source-maps/?name={}",
                PathArg(org),
                PathArg(version)
            )
        };

        self.delete(&path)?.into_result().map(|_| ())
    }

    /// Creates a new release.
    pub fn new_release(&self, org: &str, release: &NewRelease) -> ApiResult<ReleaseInfo> {
        // for single project releases use the legacy endpoint that is project bound.
        // This means we can support both old and new servers.
        if release.projects.len() == 1 {
            let path = format!(
                "/projects/{}/{}/releases/",
                PathArg(org),
                PathArg(&release.projects[0])
            );
            self.post(&path, release)?
                .convert_rnf(ApiErrorKind::ProjectNotFound)
        } else {
            let path = format!("/organizations/{}/releases/", PathArg(org));
            self.post(&path, release)?
                .convert_rnf(ApiErrorKind::OrganizationNotFound)
        }
    }

    /// Updates a release.
    pub fn update_release(
        &self,
        org: &str,
        version: &str,
        release: &UpdatedRelease,
    ) -> ApiResult<ReleaseInfo> {
        if_chain! {
            if let Some(ref projects) = release.projects;
            if projects.len() == 1;
            then {
                let path = format!("/projects/{}/{}/releases/{}/",
                    PathArg(org),
                    PathArg(&projects[0]),
                    PathArg(version)
                );
                self.put(&path, release)?.convert_rnf(ApiErrorKind::ReleaseNotFound)
            } else {
                if release.version.is_some() {
                    let path = format!("/organizations/{}/releases/",
                                    PathArg(org));
                    return self.post(&path, release)?.convert_rnf(ApiErrorKind::ReleaseNotFound)
                }

                let path = format!("/organizations/{}/releases/{}/",
                                PathArg(org),
                                PathArg(version));
                self.put(&path, release)?.convert_rnf(ApiErrorKind::ReleaseNotFound)
            }
        }
    }

    /// Sets release commits
    pub fn set_release_refs(
        &self,
        org: &str,
        version: &str,
        refs: Vec<Ref>,
    ) -> ApiResult<ReleaseInfo> {
        let update = UpdatedRelease {
            refs: Some(refs),
            ..Default::default()
        };
        let path = format!(
            "/organizations/{}/releases/{}/",
            PathArg(org),
            PathArg(version)
        );
        self.put(&path, &update)?
            .convert_rnf(ApiErrorKind::ReleaseNotFound)
    }

    /// Deletes an already existing release.  Returns `true` if it was deleted
    /// or `false` if not.  The project is needed to support the old deletion
    /// API.
    pub fn delete_release(
        &self,
        org: &str,
        project: Option<&str>,
        version: &str,
    ) -> ApiResult<bool> {
        let resp = if let Some(project) = project {
            self.delete(&format!(
                "/projects/{}/{}/releases/{}/",
                PathArg(org),
                PathArg(project),
                PathArg(version)
            ))?
        } else {
            self.delete(&format!(
                "/organizations/{}/releases/{}/",
                PathArg(org),
                PathArg(version)
            ))?
        };
        if resp.status() == 404 {
            Ok(false)
        } else {
            resp.into_result().map(|_| true)
        }
    }

    /// Looks up a release and returns it.  If it does not exist `None`
    /// will be returned.
    pub fn get_release(
        &self,
        org: &str,
        project: Option<&str>,
        version: &str,
    ) -> ApiResult<Option<ReleaseInfo>> {
        let path = if let Some(project) = project {
            format!(
                "/projects/{}/{}/releases/{}/",
                PathArg(org),
                PathArg(project),
                PathArg(version)
            )
        } else {
            format!(
                "/organizations/{}/releases/{}/",
                PathArg(org),
                PathArg(version)
            )
        };
        let resp = self.get(&path)?;
        if resp.status() == 404 {
            Ok(None)
        } else {
            resp.convert()
        }
    }

    /// Returns a list of releases for a given project.  This is currently a
    /// capped list by what the server deems an acceptable default limit.
    pub fn list_releases(&self, org: &str, project: Option<&str>) -> ApiResult<Vec<ReleaseInfo>> {
        if let Some(project) = project {
            let path = format!("/projects/{}/{}/releases/", PathArg(org), PathArg(project));
            self.get(&path)?
                .convert_rnf::<Vec<ReleaseInfo>>(ApiErrorKind::ProjectNotFound)
        } else {
            let path = format!("/organizations/{}/releases/", PathArg(org));
            self.get(&path)?
                .convert_rnf::<Vec<ReleaseInfo>>(ApiErrorKind::OrganizationNotFound)
        }
    }

    /// Looks up a release commits and returns it.  If it does not exist `None`
    /// will be returned.
    pub fn get_release_commits(
        &self,
        org: &str,
        project: Option<&str>,
        version: &str,
    ) -> ApiResult<Option<Vec<ReleaseCommit>>> {
        let path = if let Some(project) = project {
            format!(
                "/projects/{}/{}/releases/{}/commits/",
                PathArg(org),
                PathArg(project),
                PathArg(version)
            )
        } else {
            format!(
                "/organizations/{}/releases/{}/commits/",
                PathArg(org),
                PathArg(version)
            )
        };
        let resp = self.get(&path)?;
        if resp.status() == 404 {
            Ok(None)
        } else {
            resp.convert()
        }
    }

    // Finds the most recent release with commits and returns it.
    // If it does not exist `None` will be returned.
    pub fn get_previous_release_with_commits(
        &self,
        org: &str,
        version: &str,
    ) -> ApiResult<OptionalReleaseInfo> {
        let path = format!(
            "/organizations/{}/releases/{}/previous-with-commits/",
            PathArg(org),
            PathArg(version)
        );
        let resp = self.get(&path)?;
        if resp.status() == 404 {
            Ok(OptionalReleaseInfo::None(NoneReleaseInfo {}))
        } else {
            resp.convert()
        }
    }

    /// Creates a new deploy for a release.
    pub fn create_deploy(
        &self,
        org: &str,
        version: &str,
        deploy: &Deploy,
    ) -> ApiResult<Deploy<'_>> {
        let path = format!(
            "/organizations/{}/releases/{}/deploys/",
            PathArg(org),
            PathArg(version)
        );

        self.post(&path, deploy)?
            .convert_rnf(ApiErrorKind::ReleaseNotFound)
    }

    /// Lists all deploys for a release
    pub fn list_deploys(&self, org: &str, version: &str) -> ApiResult<Vec<Deploy<'_>>> {
        let path = format!(
            "/organizations/{}/releases/{}/deploys/",
            PathArg(org),
            PathArg(version)
        );
        self.get(&path)?.convert_rnf(ApiErrorKind::ReleaseNotFound)
    }

    /// Updates a bunch of issues within a project that match a provided filter
    /// and performs `changes` changes.
    pub fn bulk_update_issue(
        &self,
        org: &str,
        project: &str,
        filter: &IssueFilter,
        changes: &IssueChanges,
    ) -> ApiResult<bool> {
        let qs = match filter.get_query_string() {
            None => {
                return Ok(false);
            }
            Some(qs) => qs,
        };
        self.put(
            &format!(
                "/projects/{}/{}/issues/?{qs}",
                PathArg(org),
                PathArg(project)
            ),
            changes,
        )?
        .into_result()
        .map(|_| true)
    }

    /// Given a list of checksums for DIFs, this returns a list of those
    /// that do not exist for the project yet.
    pub fn find_missing_dif_checksums<I>(
        &self,
        org: &str,
        project: &str,
        checksums: I,
    ) -> ApiResult<HashSet<Digest>>
    where
        I: IntoIterator<Item = Digest>,
    {
        let mut url = format!(
            "/projects/{}/{}/files/dsyms/unknown/?",
            PathArg(org),
            PathArg(project)
        );
        for (idx, checksum) in checksums.into_iter().enumerate() {
            if idx > 0 {
                url.push('&');
            }
            url.push_str("checksums=");
            url.push_str(&checksum.to_string());
        }

        let state: MissingChecksumsResponse = self.get(&url)?.convert()?;
        Ok(state.missing)
    }

    /// Get the server configuration for chunked file uploads.
    pub fn get_chunk_upload_options(&self, org: &str) -> ApiResult<Option<ChunkServerOptions>> {
        let url = format!("/organizations/{}/chunk-upload/", PathArg(org));
        match self
            .get(&url)?
            .convert_rnf::<ChunkServerOptions>(ApiErrorKind::ChunkUploadNotSupported)
        {
            Ok(options) => Ok(Some(options)),
            Err(error) => {
                if error.kind() == ApiErrorKind::ChunkUploadNotSupported {
                    Ok(None)
                } else {
                    Err(error)
                }
            }
        }
    }

    /// Request DIF assembling and processing from chunks.
    pub fn assemble_difs(
        &self,
        org: &str,
        project: &str,
        request: &AssembleDifsRequest<'_>,
    ) -> ApiResult<AssembleDifsResponse> {
        let url = format!(
            "/projects/{}/{}/files/difs/assemble/",
            PathArg(org),
            PathArg(project)
        );

        self.request(Method::Post, &url)?
            .with_json_body(request)?
            .send()?
            .convert_rnf(ApiErrorKind::ProjectNotFound)
    }

    pub fn assemble_release_artifacts(
        &self,
        org: &str,
        release: &str,
        checksum: Digest,
        chunks: &[Digest],
    ) -> ApiResult<AssembleArtifactsResponse> {
        let url = format!(
            "/organizations/{}/releases/{}/assemble/",
            PathArg(org),
            PathArg(release)
        );

        self.request(Method::Post, &url)?
            .with_json_body(&ChunkedArtifactRequest {
                checksum,
                chunks,
                projects: &[],
                version: None,
                dist: None,
            })?
            .send()?
            .convert_rnf(ApiErrorKind::ReleaseNotFound)
    }

    pub fn assemble_artifact_bundle(
        &self,
        org: &str,
        projects: &[String],
        checksum: Digest,
        chunks: &[Digest],
        version: Option<&str>,
        dist: Option<&str>,
    ) -> ApiResult<AssembleArtifactsResponse> {
        let url = format!("/organizations/{}/artifactbundle/assemble/", PathArg(org));

        self.request(Method::Post, &url)?
            .with_json_body(&ChunkedArtifactRequest {
                checksum,
                chunks,
                projects,
                version,
                dist,
            })?
            .send()?
            .convert_rnf(ApiErrorKind::ReleaseNotFound)
    }

    #[cfg(feature = "unstable-mobile-app")]
    pub fn assemble_mobile_app(
        &self,
        org: &str,
        project: &str,
        checksum: Digest,
        chunks: &[Digest],
        git_sha: Option<&str>,
        build_configuration: Option<&str>,
    ) -> ApiResult<AssembleMobileAppResponse> {
        let url = format!(
            "/projects/{}/{}/files/preprodartifacts/assemble/",
            PathArg(org),
            PathArg(project)
        );

        self.request(Method::Post, &url)?
            .with_json_body(&ChunkedMobileAppRequest {
                checksum,
                chunks,
                git_sha,
                build_configuration,
            })?
            .send()?
            .convert_rnf(ApiErrorKind::ProjectNotFound)
    }

    pub fn associate_proguard_mappings(
        &self,
        org: &str,
        project: &str,
        data: &AssociateProguard,
    ) -> ApiResult<()> {
        let path = format!(
            "/projects/{}/{}/files/proguard-artifact-releases",
            PathArg(org),
            PathArg(project)
        );
        let resp: ApiResponse = self
            .request(Method::Post, &path)?
            .with_json_body(data)?
            .send()?;
        if resp.status() == 201 {
            Ok(())
        } else if resp.status() == 409 {
            info!(
                "Release association for release '{}', UUID '{}' already exists.",
                data.release_name, data.proguard_uuid
            );
            Ok(())
        } else if resp.status() == 404 {
            Err(ApiErrorKind::ResourceNotFound.into())
        } else {
            resp.convert()
        }
    }

    /// List all organizations associated with the authenticated token
    /// in the given `Region`. If no `Region` is provided, we assume
    /// we're issuing a request to a monolith deployment.
    pub fn list_organizations(&self, region: Option<&Region>) -> ApiResult<Vec<Organization>> {
        let mut rv = vec![];
        let mut cursor = "".to_owned();
        loop {
            let current_path = &format!("/organizations/?cursor={}", QueryArg(&cursor));
            let resp = if let Some(rg) = region {
                self.api
                    .request(Method::Get, current_path, Some(&rg.url))?
                    .send()?
            } else {
                self.get(current_path)?
            };

            if resp.status() == 404 || (resp.status() == 400 && !cursor.is_empty()) {
                if rv.is_empty() {
                    return Err(ApiErrorKind::ResourceNotFound.into());
                } else {
                    break;
                }
            }
            let pagination = resp.pagination();
            rv.extend(resp.convert::<Vec<Organization>>()?);
            if let Some(next) = pagination.into_next_cursor() {
                cursor = next;
            } else {
                break;
            }
        }
        Ok(rv)
    }

    pub fn list_available_regions(&self) -> ApiResult<Vec<Region>> {
        let resp = self.get("/users/me/regions/")?;
        if resp.status() == 404 {
            // This endpoint may not exist for self-hosted users, so
            // returning a default of [] seems appropriate.
            return Ok(vec![]);
        }

        if resp.status() == 400 {
            return Err(ApiErrorKind::ResourceNotFound.into());
        }

        let region_response = resp.convert::<RegionResponse>()?;
        Ok(region_response.regions)
    }

    /// List all monitors associated with an organization
    pub fn list_organization_monitors(&self, org: &str) -> ApiResult<Vec<Monitor>> {
        let mut rv = vec![];
        let mut cursor = "".to_owned();
        loop {
            let resp = self.get(&format!(
                "/organizations/{}/monitors/?cursor={}",
                PathArg(org),
                QueryArg(&cursor)
            ))?;
            if resp.status() == 404 || (resp.status() == 400 && !cursor.is_empty()) {
                if rv.is_empty() {
                    return Err(ApiErrorKind::ResourceNotFound.into());
                } else {
                    break;
                }
            }
            let pagination = resp.pagination();
            rv.extend(resp.convert::<Vec<Monitor>>()?);
            if let Some(next) = pagination.into_next_cursor() {
                cursor = next;
            } else {
                break;
            }
        }
        Ok(rv)
    }

    /// List all projects associated with an organization
    pub fn list_organization_projects(&self, org: &str) -> ApiResult<Vec<Project>> {
        let mut rv = vec![];
        let mut cursor = "".to_owned();
        loop {
            let resp = self.get(&format!(
                "/organizations/{}/projects/?cursor={}",
                PathArg(org),
                QueryArg(&cursor)
            ))?;
            if resp.status() == 404 || (resp.status() == 400 && !cursor.is_empty()) {
                if rv.is_empty() {
                    return Err(ApiErrorKind::OrganizationNotFound.into());
                } else {
                    break;
                }
            }
            let pagination = resp.pagination();
            rv.extend(resp.convert::<Vec<Project>>()?);
            if let Some(next) = pagination.into_next_cursor() {
                cursor = next;
            } else {
                break;
            }
        }
        Ok(rv)
    }

    /// List all events associated with an organization and a project
    pub fn list_organization_project_events(
        &self,
        org: &str,
        project: &str,
        max_pages: usize,
    ) -> ApiResult<Vec<ProcessedEvent>> {
        let mut rv = vec![];
        let mut cursor = "".to_owned();
        let mut requests_no = 0;

        loop {
            requests_no += 1;

            let resp = self.get(&format!(
                "/projects/{}/{}/events/?cursor={}",
                PathArg(org),
                PathArg(project),
                QueryArg(&cursor)
            ))?;

            if resp.status() == 404 || (resp.status() == 400 && !cursor.is_empty()) {
                if rv.is_empty() {
                    return Err(ApiErrorKind::ProjectNotFound.into());
                } else {
                    break;
                }
            }

            let pagination = resp.pagination();
            rv.extend(resp.convert::<Vec<ProcessedEvent>>()?);

            if requests_no == max_pages {
                break;
            }

            if let Some(next) = pagination.into_next_cursor() {
                cursor = next;
            } else {
                break;
            }
        }

        Ok(rv)
    }

    /// Fetch organization events from the specified dataset
    pub fn fetch_organization_events(
        &self,
        org: &str,
        options: &FetchEventsOptions,
    ) -> ApiResult<Vec<LogEntry>> {
        let params = options.to_query_params();
        let url = format!(
            "/organizations/{}/events/?{}",
            PathArg(org),
            params.join("&")
        );

        let resp = self.get(&url)?;

        if resp.status() == 404 {
            return Err(ApiErrorKind::OrganizationNotFound.into());
        }

        let logs_response: LogsResponse = resp.convert()?;
        Ok(logs_response.data)
    }

    /// List all issues associated with an organization and a project
    pub fn list_organization_project_issues(
        &self,
        org: &str,
        project: &str,
        max_pages: usize,
        query: Option<String>,
    ) -> ApiResult<Vec<Issue>> {
        let mut rv = vec![];
        let mut cursor = "".to_owned();
        let mut requests_no = 0;

        let url = if let Some(query) = query {
            format!(
                "/projects/{}/{}/issues/?query={}&",
                PathArg(org),
                PathArg(project),
                QueryArg(&query),
            )
        } else {
            format!("/projects/{}/{}/issues/?", PathArg(org), PathArg(project),)
        };

        loop {
            requests_no += 1;

            let resp = self.get(&format!("{url}cursor={}", QueryArg(&cursor)))?;

            if resp.status() == 404 || (resp.status() == 400 && !cursor.is_empty()) {
                if rv.is_empty() {
                    return Err(ApiErrorKind::ProjectNotFound.into());
                } else {
                    break;
                }
            }

            let pagination = resp.pagination();
            rv.extend(resp.convert::<Vec<Issue>>()?);

            if requests_no == max_pages {
                break;
            }

            if let Some(next) = pagination.into_next_cursor() {
                cursor = next;
            } else {
                break;
            }
        }

        Ok(rv)
    }

    /// List all repos associated with an organization
    pub fn list_organization_repos(&self, org: &str) -> ApiResult<Vec<Repo>> {
        let mut rv = vec![];
        let mut cursor = "".to_owned();
        loop {
            let path = format!(
                "/organizations/{}/repos/?cursor={}",
                PathArg(org),
                QueryArg(&cursor)
            );
            let resp = self.request(Method::Get, &path)?.send()?;
            if resp.status() == 404 {
                break;
            } else {
                let pagination = resp.pagination();
                rv.extend(resp.convert::<Vec<Repo>>()?);
                if let Some(next) = pagination.into_next_cursor() {
                    cursor = next;
                } else {
                    break;
                }
            }
        }
        Ok(rv)
    }

    /// Looks up an event, which was already processed by Sentry and returns it.
    /// If it does not exist `None` will be returned.
    pub fn get_event(
        &self,
        org: &str,
        project: Option<&str>,
        event_id: &str,
    ) -> ApiResult<Option<ProcessedEvent>> {
        let path = if let Some(project) = project {
            format!(
                "/projects/{}/{}/events/{}/json/",
                PathArg(org),
                PathArg(project),
                PathArg(event_id)
            )
        } else {
            format!(
                "/organizations/{}/events/{}/json/",
                PathArg(org),
                PathArg(event_id)
            )
        };

        let resp = self.get(&path)?;
        if resp.status() == 404 {
            Ok(None)
        } else {
            resp.convert()
        }
    }

    fn get_region_url(&self, org: &str) -> ApiResult<String> {
        self.get(&format!("/organizations/{org}/region/"))
            .and_then(|resp| resp.convert::<Region>())
            .map(|region| region.url)
    }

    pub fn region_specific(&'a self, org: &'a str) -> RegionSpecificApi<'a> {
        let base_url = self.api.config.get_base_url();
        if base_url.is_err()
            || base_url.expect("base_url should not be error") != DEFAULT_URL.trim_end_matches('/')
        {
            // Do not specify a region URL unless the URL is configured to https://sentry.io (i.e. the default).
            return RegionSpecificApi {
                api: self,
                org,
                region_url: None,
            };
        }

        let region_url = match self
            .api
            .config
            .get_auth()
            .expect("auth should not be None for authenticated API!")
        {
            Auth::Token(token) => match token.payload() {
                Some(payload) => Some(payload.region_url.clone().into()),
                None => {
                    let region_url = self.get_region_url(org);
                    if let Err(err) = &region_url {
                        log::warn!("Failed to get region URL due to following error: {err}");
                        log::info!("Failling back to the default region.");
                    }

                    region_url.ok().map(|url| url.into())
                }
            },
            Auth::Key(_) => {
                log::warn!(
                    "Auth key is not supported for region-specific API. Falling back to default region."
                );

                None
            }
        };

        RegionSpecificApi {
            api: self,
            org,
            region_url,
        }
    }
}

/// Available datasets for fetching organization events
#[derive(Debug, Clone, Copy, PartialEq, Eq)]
pub enum Dataset {
    /// Our logs dataset
<<<<<<< HEAD
    OurLogs,
=======
    Logs,
>>>>>>> c7e2731a
}

impl Dataset {
    /// Returns the string representation of the dataset
    fn as_str(&self) -> &'static str {
        match self {
<<<<<<< HEAD
            Dataset::OurLogs => "ourlogs",
=======
            Dataset::Logs => "logs",
>>>>>>> c7e2731a
        }
    }
}

impl fmt::Display for Dataset {
    fn fmt(&self, f: &mut fmt::Formatter<'_>) -> fmt::Result {
        write!(f, "{}", self.as_str())
    }
}

/// Options for fetching organization events
pub struct FetchEventsOptions<'a> {
    /// Dataset to fetch events from
    pub dataset: Dataset,
    /// Fields to include in the response
    pub fields: &'a [&'a str],
    /// Project ID to filter events by
    pub project_id: Option<&'a str>,
    /// Cursor for pagination
    pub cursor: Option<&'a str>,
    /// Query string to filter events
<<<<<<< HEAD
    pub query: Option<&'a str>,
    /// Number of events per page (default: 100)
    pub per_page: Option<usize>,
    /// Time period for stats (default: "1h")
    pub stats_period: Option<&'a str>,
    /// Sort order (default: "-timestamp")
    pub sort: Option<&'a str>,
=======
    pub query: &'a str,
    /// Number of events per page
    pub per_page: usize,
    /// Time period for stats
    pub stats_period: &'a str,
    /// Sort order
    pub sort: &'a str,
>>>>>>> c7e2731a
}

impl<'a> FetchEventsOptions<'a> {
    /// Generate query parameters as a vector of strings
    pub fn to_query_params(&self) -> Vec<String> {
        let mut params = vec![format!("dataset={}", QueryArg(self.dataset.as_str()))];

        for field in self.fields {
            params.push(format!("field={}", QueryArg(field)));
        }

        if let Some(cursor) = self.cursor {
            params.push(format!("cursor={}", QueryArg(cursor)));
        }

<<<<<<< HEAD
        if let Some(project_id) = self.project_id {
            params.push(format!("project={}", QueryArg(project_id)));
        }

        if let Some(query) = self.query {
            params.push(format!("query={}", QueryArg(query)));
        }

        params.push(format!("per_page={}", self.per_page.unwrap_or(100)));
        params.push(format!("statsPeriod={}", self.stats_period.unwrap_or("1h")));

        params.push(format!("sort={}", self.sort.unwrap_or("-timestamp")));
=======
        if let Some(project) = self.project_id {
            if !project.is_empty() {
                params.push(format!("project={}", QueryArg(project)));
            }
        }
        if !self.query.is_empty() {
            params.push(format!("query={}", QueryArg(self.query)));
        }
        params.push(format!("per_page={}", self.per_page));
        params.push(format!("statsPeriod={}", QueryArg(self.stats_period)));
        params.push(format!("sort={}", QueryArg(self.sort)));
>>>>>>> c7e2731a

        params
    }
}

impl RegionSpecificApi<'_> {
    fn request(&self, method: Method, url: &str) -> ApiResult<ApiRequest> {
        self.api
            .api
            .request(method, url, self.region_url.as_deref())
    }

    /// Uploads a ZIP archive containing DIFs from the given path.
    pub fn upload_dif_archive(&self, project: &str, file: &Path) -> ApiResult<Vec<DebugInfoFile>> {
        let path = format!(
            "/projects/{}/{}/files/dsyms/",
            PathArg(self.org),
            PathArg(project)
        );
        let mut form = curl::easy::Form::new();
        form.part("file").file(file).add()?;
        self.request(Method::Post, &path)?
            .with_form_data(form)?
            .progress_bar_mode(ProgressBarMode::Request)
            .send()?
            .convert()
    }

    /// Uploads a new release file.  The file is loaded directly from the file
    /// system and uploaded as `name`.
    pub fn upload_release_file(
        &self,
        context: &LegacyUploadContext,
        contents: &[u8],
        name: &str,
        headers: Option<&[(String, String)]>,
        progress_bar_mode: ProgressBarMode,
    ) -> ApiResult<Option<Artifact>> {
        let path = if let Some(project) = context.project() {
            format!(
                "/projects/{}/{}/releases/{}/files/",
                PathArg(context.org()),
                PathArg(project),
                PathArg(context.release())
            )
        } else {
            format!(
                "/organizations/{}/releases/{}/files/",
                PathArg(context.org()),
                PathArg(context.release())
            )
        };

        let mut form = curl::easy::Form::new();

        let filename = Path::new(name)
            .file_name()
            .and_then(OsStr::to_str)
            .unwrap_or("unknown.bin");
        form.part("file")
            .buffer(filename, contents.to_vec())
            .add()?;
        form.part("name").contents(name.as_bytes()).add()?;
        if let Some(dist) = context.dist() {
            form.part("dist").contents(dist.as_bytes()).add()?;
        }

        if let Some(headers) = headers {
            for (key, value) in headers {
                form.part("header")
                    .contents(format!("{key}:{value}").as_bytes())
                    .add()?;
            }
        }

        let resp = self
            .request(Method::Post, &path)?
            .with_form_data(form)?
            .progress_bar_mode(progress_bar_mode)
            .send()?;
        if resp.status() == 409 {
            Ok(None)
        } else {
            resp.convert_rnf(ApiErrorKind::ReleaseNotFound)
        }
    }
}

fn send_req<W: Write>(
    handle: &mut curl::easy::Easy,
    out: &mut W,
    body: Option<&[u8]>,
    progress_bar_mode: ProgressBarMode,
) -> ApiResult<(u32, Vec<String>)> {
    match body {
        Some(mut body) => {
            handle.upload(true)?;
            handle.in_filesize(body.len() as u64)?;
            handle_req(handle, out, progress_bar_mode, &mut |buf| {
                body.read(buf).unwrap_or(0)
            })
        }
        None => handle_req(handle, out, progress_bar_mode, &mut |_| 0),
    }
}

fn handle_req<W: Write>(
    handle: &mut curl::easy::Easy,
    out: &mut W,
    progress_bar_mode: ProgressBarMode,
    read: &mut dyn FnMut(&mut [u8]) -> usize,
) -> ApiResult<(u32, Vec<String>)> {
    if progress_bar_mode.active() {
        handle.progress(true)?;
    }

    // enable verbose mode
    handle.verbose(true)?;

    let mut headers = Vec::new();
    let pb: Rc<RefCell<Option<ProgressBar>>> = Rc::new(RefCell::new(None));
    {
        let headers = &mut headers;
        let mut handle = handle.transfer();

        if let ProgressBarMode::Shared((pb_progress, len, idx, counts)) = progress_bar_mode {
            handle.progress_function(move |_, _, total, uploaded| {
                if uploaded > 0f64 && uploaded < total {
                    counts.write()[idx] = (uploaded / total * (len as f64)) as u64;
                    pb_progress.set_position(counts.read().iter().sum());
                }
                true
            })?;
        } else if progress_bar_mode.active() {
            let pb_progress = pb.clone();
            #[expect(clippy::unwrap_used, reason = "legacy code")]
            handle.progress_function(move |a, b, c, d| {
                let (down_len, down_pos, up_len, up_pos) = (a as u64, b as u64, c as u64, d as u64);
                let mut pb = pb_progress.borrow_mut();
                if up_len > 0 && progress_bar_mode.request() {
                    if up_pos < up_len {
                        if pb.is_none() {
                            *pb = Some(make_byte_progress_bar(up_len));
                        }
                        pb.as_ref().unwrap().set_position(up_pos);
                    } else if pb.is_some() {
                        pb.take().unwrap().finish_and_clear();
                    }
                }
                if down_len > 0 && progress_bar_mode.response() {
                    if down_pos < down_len {
                        if pb.is_none() {
                            *pb = Some(make_byte_progress_bar(down_len));
                        }
                        pb.as_ref().unwrap().set_position(down_pos);
                    } else if pb.is_some() {
                        pb.take().unwrap().finish_and_clear();
                    }
                }
                true
            })?;
        }

        handle.read_function(move |buf| Ok(read(buf)))?;

        handle.write_function(move |data| {
            Ok(match out.write_all(data) {
                Ok(_) => data.len(),
                Err(_) => 0,
            })
        })?;

        handle.debug_function(move |info, data| match info {
            curl::easy::InfoType::HeaderIn => {
                log_headers(false, data);
            }
            curl::easy::InfoType::HeaderOut => {
                log_headers(true, data);
            }
            _ => {}
        })?;

        handle.header_function(move |data| {
            headers.push(String::from_utf8_lossy(data).into_owned());
            true
        })?;
        handle.perform()?;
    }

    if let Some(pb) = pb.borrow().as_ref() {
        pb.finish_and_clear();
    }

    Ok((handle.response_code()?, headers))
}

/// Iterator over response headers
pub struct Headers<'a> {
    lines: &'a [String],
    idx: usize,
}

impl<'a> Iterator for Headers<'a> {
    type Item = (&'a str, &'a str);

    fn next(&mut self) -> Option<(&'a str, &'a str)> {
        self.lines.get(self.idx).map(|line| {
            self.idx += 1;
            match line.find(':') {
                Some(i) => (&line[..i], line[i + 1..].trim()),
                None => (line[..].trim(), ""),
            }
        })
    }
}

impl ApiRequest {
    fn create(
        mut handle: r2d2::PooledConnection<CurlConnectionManager>,
        method: &Method,
        url: &str,
        auth: Option<&Auth>,
        pipeline_env: Option<String>,
        global_headers: Option<Vec<String>>,
    ) -> ApiResult<Self> {
        let mut headers = curl::easy::List::new();
        headers.append("Expect:").ok();

        if let Some(global_headers) = global_headers {
            for header in global_headers {
                headers.append(&header).ok();
            }
        }

        match pipeline_env {
            Some(env) => {
                debug!("pipeline: {}", env);
                headers
                    .append(&format!("User-Agent: sentry-cli/{VERSION} {env}"))
                    .ok();
            }
            None => {
                headers
                    .append(&format!("User-Agent: sentry-cli/{VERSION}"))
                    .ok();
            }
        }

        match method {
            Method::Get => handle.get(true)?,
            Method::Post => handle.custom_request("POST")?,
            Method::Put => handle.custom_request("PUT")?,
            Method::Delete => handle.custom_request("DELETE")?,
        }

        handle.url(url)?;

        let request = ApiRequest {
            handle,
            headers,
            is_authenticated: false,
            body: None,
            progress_bar_mode: ProgressBarMode::Disabled,
        };

        let request = match auth {
            Some(auth) => ApiRequest::with_auth(request, auth)?,
            None => request,
        };

        Ok(request)
    }

    /// Explicitly overrides the Auth info.
    pub fn with_auth(mut self, auth: &Auth) -> ApiResult<Self> {
        self.is_authenticated = true;
        match *auth {
            Auth::Key(ref key) => {
                self.handle.username(key)?;
                debug!("using key based authentication");
                Ok(self)
            }
            Auth::Token(ref token) => {
                debug!("using token authentication");
                self.with_header(
                    "Authorization",
                    &format!("Bearer {}", token.raw().expose_secret()),
                )
            }
        }
    }

    /// adds a specific header to the request
    pub fn with_header(mut self, key: &str, value: &str) -> ApiResult<Self> {
        let value = value.trim().lines().next().unwrap_or("");
        self.headers.append(&format!("{key}: {value}"))?;
        Ok(self)
    }

    /// sets the JSON request body for the request.
    pub fn with_json_body<S: Serialize>(mut self, body: &S) -> ApiResult<Self> {
        let mut body_bytes: Vec<u8> = vec![];
        serde_json::to_writer(&mut body_bytes, &body)
            .map_err(|err| ApiError::with_source(ApiErrorKind::CannotSerializeAsJson, err))?;
        debug!("json body: {}", String::from_utf8_lossy(&body_bytes));
        self.body = Some(body_bytes);
        self.headers.append("Content-Type: application/json")?;
        Ok(self)
    }

    pub fn with_body(mut self, body: Vec<u8>) -> Self {
        self.body = Some(body);
        self
    }

    /// attaches some form data to the request.
    pub fn with_form_data(mut self, form: curl::easy::Form) -> ApiResult<Self> {
        debug!("sending form data");
        self.handle.httppost(form)?;
        self.body = None;
        Ok(self)
    }

    /// enables or disables redirects.  The default is off.
    pub fn follow_location(mut self, val: bool) -> ApiResult<Self> {
        debug!("follow redirects: {}", val);
        self.handle.follow_location(val)?;
        Ok(self)
    }

    /// enables a progress bar.
    pub fn progress_bar_mode(mut self, mode: ProgressBarMode) -> Self {
        self.progress_bar_mode = mode;
        self
    }

    /// Get a copy of the header list
    fn get_headers(&self) -> curl::easy::List {
        let mut result = curl::easy::List::new();
        for header_bytes in self.headers.iter() {
            #[expect(clippy::unwrap_used, reason = "legacy code")]
            let header = String::from_utf8(header_bytes.to_vec()).unwrap();
            result.append(&header).ok();
        }
        result
    }

    /// Sends the request and writes response data into the given file
    /// instead of the response object's in memory buffer.
    pub fn send_into<W: Write>(&mut self, out: &mut W) -> ApiResult<ApiResponse> {
        let headers = self.get_headers();
        self.handle.http_headers(headers)?;
        let body = self.body.as_deref();
        let (status, headers) =
            send_req(&mut self.handle, out, body, self.progress_bar_mode.clone())?;
        Ok(ApiResponse {
            status,
            headers,
            body: None,
        })
    }

    /// Sends the request and reads the response body into the response object.
    pub fn send(mut self) -> ApiResult<ApiResponse> {
        let max_retries = Config::current().max_retries();

        let mut backoff = get_default_backoff();
        let mut retry_number = 0;

        loop {
            let mut out = vec![];
            debug!("retry number {retry_number}, max retries: {max_retries}",);

            let mut rv = self.send_into(&mut out)?;
            if retry_number >= max_retries || !RETRY_STATUS_CODES.contains(&rv.status) {
                rv.body = Some(out);
                return Ok(rv);
            }

            // Exponential backoff
            let backoff_timeout = backoff
                .next_backoff()
                .expect("should not return None, as there is no max_elapsed_time");

            debug!(
                "retry number {}, retrying again in {} ms",
                retry_number,
                backoff_timeout.as_milliseconds()
            );
            std::thread::sleep(backoff_timeout);

            retry_number += 1;
        }
    }
}

impl ApiResponse {
    /// Returns the status code of the response
    pub fn status(&self) -> u32 {
        self.status
    }

    /// Indicates that the request failed
    pub fn failed(&self) -> bool {
        self.status >= 400 && self.status <= 600
    }

    /// Indicates that the request succeeded
    pub fn ok(&self) -> bool {
        !self.failed()
    }

    /// Converts the API response into a result object.  This also converts
    /// non okay response codes into errors.
    pub fn into_result(self) -> ApiResult<Self> {
        if let Some(ref body) = self.body {
            let body = String::from_utf8_lossy(body);
            debug!("body: {}", body);
        }
        if self.ok() {
            return Ok(self);
        }
        if let Ok(err) = self.deserialize::<ErrorInfo>() {
            Err(ApiError::with_source(
                ApiErrorKind::RequestFailed,
                SentryError {
                    status: self.status(),
                    detail: Some(match err {
                        ErrorInfo::Detail(val) => val,
                        ErrorInfo::Error(val) => val,
                    }),
                    extra: None,
                },
            ))
        } else if let Ok(value) = self.deserialize::<serde_json::Value>() {
            Err(ApiError::with_source(
                ApiErrorKind::RequestFailed,
                SentryError {
                    status: self.status(),
                    detail: Some("request failure".into()),
                    extra: Some(value),
                },
            ))
        } else {
            Err(ApiError::with_source(
                ApiErrorKind::RequestFailed,
                SentryError {
                    status: self.status(),
                    detail: None,
                    extra: None,
                },
            ))
        }
    }

    /// Deserializes the response body into the given type
    pub fn deserialize<T: DeserializeOwned>(&self) -> ApiResult<T> {
        if !self.is_json() {
            return Err(ApiErrorKind::NotJson.into());
        }
        serde_json::from_reader(match self.body {
            Some(ref body) => body,
            None => &b""[..],
        })
        .map_err(|err| ApiError::with_source(ApiErrorKind::BadJson, err))
    }

    /// Like `deserialize` but consumes the response and will convert
    /// failed requests into proper errors.
    pub fn convert<T: DeserializeOwned>(self) -> ApiResult<T> {
        self.into_result().and_then(|x| x.deserialize())
    }

    /// Like convert but produces resource not found errors.
    fn convert_rnf<T: DeserializeOwned>(self, res_err: ApiErrorKind) -> ApiResult<T> {
        match self.status() {
            301 | 302 if res_err == ApiErrorKind::ProjectNotFound => {
                #[derive(Deserialize, Debug)]
                struct ErrorDetail {
                    slug: String,
                }

                #[derive(Deserialize, Debug)]
                struct ErrorInfo {
                    detail: ErrorDetail,
                }

                match self.convert::<ErrorInfo>() {
                    Ok(info) => Err(ApiError::with_source(
                        res_err,
                        ProjectRenamedError(info.detail.slug),
                    )),
                    Err(_) => Err(res_err.into()),
                }
            }
            404 => Err(res_err.into()),
            _ => self.into_result().and_then(|x| x.deserialize()),
        }
    }

    /// Iterates over the headers.
    pub fn headers(&self) -> Headers<'_> {
        Headers {
            lines: &self.headers[..],
            idx: 0,
        }
    }

    /// Looks up the first matching header for a key.
    pub fn get_header(&self, key: &str) -> Option<&str> {
        for (header_key, header_value) in self.headers() {
            if header_key.eq_ignore_ascii_case(key) {
                return Some(header_value);
            }
        }
        None
    }

    /// Returns the pagination info
    pub fn pagination(&self) -> Pagination {
        self.get_header("link")
            .and_then(|x| x.parse().ok())
            .unwrap_or_default()
    }

    /// Returns true if the response is JSON.
    pub fn is_json(&self) -> bool {
        self.get_header("content-type")
            .and_then(|x| x.split(';').next())
            .unwrap_or("")
            == "application/json"
    }
}

fn log_headers(is_response: bool, data: &[u8]) {
    lazy_static! {
        static ref AUTH_RE: Regex =
            Regex::new(r"(?i)(authorization):\s*([\w]+)\s+(.*)").expect("regex is valid");
    }
    if let Ok(header) = std::str::from_utf8(data) {
        for line in header.lines() {
            if line.is_empty() {
                continue;
            }

            let replaced = AUTH_RE.replace_all(line, |caps: &Captures<'_>| {
                let info = if &caps[1].to_lowercase() == "basic" {
                    #[expect(clippy::unwrap_used, reason = "legacy code")]
                    caps[3].split(':').next().unwrap().to_owned()
                } else {
                    format!("{}***", &caps[3][..std::cmp::min(caps[3].len(), 8)])
                };
                format!("{}: {} {info}", &caps[1], &caps[2])
            });
            debug!("{} {}", if is_response { ">" } else { "<" }, replaced);
        }
    }
}

#[derive(Debug, Deserialize)]
#[serde(rename_all = "lowercase")]
enum ErrorInfo {
    Detail(String),
    Error(String),
}

/// Provides the auth details (access scopes)
#[derive(Deserialize, Debug)]
pub struct AuthDetails {
    pub scopes: Vec<String>,
}

/// Indicates which user signed in
#[derive(Deserialize, Debug)]
pub struct User {
    pub email: String,
    #[expect(dead_code)]
    pub id: String,
}

/// Provides the authentication information
#[derive(Deserialize, Debug)]
pub struct AuthInfo {
    pub auth: Option<AuthDetails>,
    pub user: Option<User>,
}

/// A release artifact
#[derive(Clone, Deserialize, Debug)]
pub struct Artifact {
    pub id: String,
    pub sha1: String,
    pub name: String,
    pub size: u64,
    pub dist: Option<String>,
    pub headers: HashMap<String, String>,
}

impl Artifact {
    pub fn get_sourcemap_reference(&self) -> Option<&str> {
        get_sourcemap_reference_from_headers(self.headers.iter())
    }
}

/// Information for new releases
#[derive(Debug, Serialize, Default)]
pub struct NewRelease {
    pub version: String,
    pub projects: Vec<String>,
    #[serde(skip_serializing_if = "Option::is_none")]
    pub url: Option<String>,
    #[serde(rename = "dateStarted", skip_serializing_if = "Option::is_none")]
    pub date_started: Option<DateTime<Utc>>,
    #[serde(rename = "dateReleased", skip_serializing_if = "Option::is_none")]
    pub date_released: Option<DateTime<Utc>>,
}

/// A head commit on a release
#[derive(Debug, Serialize, Default)]
pub struct Ref {
    #[serde(rename = "repository")]
    pub repo: String,
    #[serde(rename = "commit")]
    pub rev: String,
    #[serde(rename = "previousCommit")]
    pub prev_rev: Option<String>,
}

#[derive(Debug, Serialize)]
#[serde(rename_all = "lowercase")]
pub enum ReleaseStatus {
    Open,
    Archived,
}

/// Changes to a release
#[derive(Debug, Serialize, Default)]
pub struct UpdatedRelease {
    #[serde(skip_serializing_if = "Option::is_none")]
    pub version: Option<String>,
    #[serde(skip_serializing_if = "Option::is_none")]
    pub projects: Option<Vec<String>>,
    #[serde(skip_serializing_if = "Option::is_none")]
    pub url: Option<String>,
    #[serde(rename = "dateReleased", skip_serializing_if = "Option::is_none")]
    pub date_released: Option<DateTime<Utc>>,
    #[serde(skip_serializing_if = "Option::is_none")]
    pub refs: Option<Vec<Ref>>,
    #[serde(skip_serializing_if = "Option::is_none")]
    pub commits: Option<Vec<GitCommit>>,
    #[serde(skip_serializing_if = "Option::is_none")]
    pub status: Option<ReleaseStatus>,
}

/// Provides all release information from already existing releases
#[derive(Debug, Deserialize)]
pub struct ReleaseInfo {
    pub version: String,
    #[expect(dead_code)]
    pub url: Option<String>,
    #[serde(rename = "dateCreated")]
    pub date_created: DateTime<Utc>,
    #[serde(default, rename = "dateReleased")]
    pub date_released: Option<DateTime<Utc>>,
    #[serde(default, rename = "lastEvent")]
    pub last_event: Option<DateTime<Utc>>,
    #[serde(default, rename = "newGroups")]
    pub new_groups: u64,
    #[serde(default)]
    pub projects: Vec<ProjectSlugAndName>,
    #[serde(
        default,
        rename = "lastCommit",
        skip_serializing_if = "Option::is_none"
    )]
    pub last_commit: Option<ReleaseCommit>,
}

#[derive(Debug, Deserialize)]
#[serde(untagged)]
pub enum OptionalReleaseInfo {
    None(NoneReleaseInfo),
    Some(ReleaseInfo),
}

#[derive(Debug, Deserialize)]
#[serde(deny_unknown_fields)]
pub struct NoneReleaseInfo {}

#[derive(Debug, Deserialize)]
pub struct ReleaseCommit {
    pub id: String,
}

#[derive(Debug, Serialize, Deserialize)]
struct GitHubAsset {
    browser_download_url: String,
    name: String,
}

#[derive(Debug, Serialize, Deserialize)]
struct GitHubRelease {
    tag_name: String,
    assets: Vec<GitHubAsset>,
}

#[derive(Debug, Serialize, Deserialize)]
struct RegistryRelease {
    version: String,
    file_urls: HashMap<String, String>,
}

/// Information about sentry CLI releases
pub struct SentryCliRelease {
    pub version: String,
    #[cfg(not(feature = "managed"))]
    pub download_url: String,
}

#[derive(Debug, Deserialize, Default)]
pub struct DebugInfoData {
    #[serde(default, rename = "type")]
    pub kind: Option<ObjectKind>,
    #[serde(default)]
    #[expect(dead_code)]
    pub features: Vec<String>,
}

/// Debug information files as processed and stored on the server.
/// Can be dSYMs, ELF debug infos, Breakpad symbols, etc...
#[derive(Debug, Deserialize)]
pub struct DebugInfoFile {
    #[serde(rename = "uuid")]
    uuid: Option<DebugId>,
    #[serde(rename = "debugId")]
    id: Option<DebugId>,
    #[serde(rename = "objectName")]
    pub object_name: String,
    #[serde(rename = "cpuName")]
    pub cpu_name: String,
    #[serde(rename = "sha1")]
    #[expect(dead_code)]
    pub checksum: String,
    #[serde(default)]
    pub data: DebugInfoData,
}

impl DebugInfoFile {
    pub fn id(&self) -> DebugId {
        self.id.or(self.uuid).unwrap_or_default()
    }
}

#[derive(Debug, Serialize)]
pub struct AssociateProguard {
    pub release_name: String,
    pub proguard_uuid: String,
}

#[derive(Deserialize)]
struct MissingChecksumsResponse {
    missing: HashSet<Digest>,
}

#[derive(Clone, Debug, Deserialize)]
#[serde(rename_all = "camelCase")]
pub struct Issue {
    pub id: String,
    pub short_id: String,
    pub title: String,
    pub last_seen: String,
    pub status: String,
    pub level: String,
}

/// Change information for issue bulk updates.
#[derive(Serialize, Default)]
pub struct IssueChanges {
    #[serde(rename = "status")]
    pub new_status: Option<String>,
    #[serde(rename = "snoozeDuration")]
    pub snooze_duration: Option<i64>,
}

/// Filters for issue bulk requests.
pub enum IssueFilter {
    /// Match no issues
    Empty,
    /// Match on all issues
    All,
    /// Match on the issues with the given IDs
    ExplicitIds(Vec<u64>),
    /// Match on issues with the given status
    Status(String),
}

impl IssueFilter {
    fn get_query_string(&self) -> Option<String> {
        let mut rv = vec![];
        match *self {
            IssueFilter::Empty => {
                return None;
            }
            IssueFilter::All => {}
            IssueFilter::ExplicitIds(ref ids) => {
                if ids.is_empty() {
                    return None;
                }
                for id in ids {
                    rv.push(format!("id={id}"));
                }
            }
            IssueFilter::Status(ref status) => {
                rv.push(format!("status={status}"));
            }
        }
        Some(rv.join("&"))
    }

    pub fn get_filter_from_matches(matches: &ArgMatches) -> Result<IssueFilter> {
        if matches.get_flag("all") {
            return Ok(IssueFilter::All);
        }
        if let Some(status) = matches.get_one::<String>("status") {
            return Ok(IssueFilter::Status(status.into()));
        }
        let mut ids = vec![];
        if let Some(values) = matches.get_many::<String>("id") {
            for value in values {
                ids.push(value.parse::<u64>().context("Invalid issue ID")?);
            }
        }

        if ids.is_empty() {
            Ok(IssueFilter::Empty)
        } else {
            Ok(IssueFilter::ExplicitIds(ids))
        }
    }
}

#[derive(Deserialize, Debug)]
pub struct Organization {
    pub id: String,
    pub slug: String,
    pub name: String,
    #[serde(rename = "dateCreated")]
    pub date_created: DateTime<Utc>,
    #[serde(rename = "isEarlyAdopter")]
    pub is_early_adopter: bool,
    #[serde(rename = "require2FA")]
    pub require_2fa: bool,
    #[serde(rename = "requireEmailVerification")]
    #[expect(dead_code)]
    pub require_email_verification: bool,
    #[expect(dead_code)]
    pub features: Vec<String>,
}

#[derive(Deserialize, Debug)]
pub struct Team {
    #[expect(dead_code)]
    pub id: String,
    #[expect(dead_code)]
    pub slug: String,
    pub name: String,
}

#[derive(Deserialize, Debug)]
pub struct ProjectSlugAndName {
    pub slug: String,
    #[expect(dead_code)]
    pub name: String,
}

#[derive(Deserialize, Debug)]
pub struct Project {
    pub id: String,
    pub slug: String,
    pub name: String,
    pub team: Option<Team>,
}

#[derive(Debug, Deserialize)]
pub struct Monitor {
    pub id: String,
    pub slug: String,
    pub name: String,
    pub status: String,
}

#[derive(Deserialize, Debug)]
pub struct RepoProvider {
    pub id: String,
    pub name: String,
}

#[derive(Deserialize, Debug)]
pub struct Repo {
    pub id: String,
    pub name: String,
    pub url: Option<String>,
    pub provider: RepoProvider,
    #[expect(dead_code)]
    pub status: String,
    #[serde(rename = "dateCreated")]
    #[expect(dead_code)]
    pub date_created: DateTime<Utc>,
}

impl fmt::Display for Repo {
    fn fmt(&self, f: &mut fmt::Formatter<'_>) -> fmt::Result {
        write!(f, "{}:{}", &self.provider.id, &self.id)?;
        if let Some(ref url) = self.url {
            write!(f, " ({url})")?;
        }
        Ok(())
    }
}

#[derive(Debug, Serialize, Clone)]
pub struct PatchSet {
    pub path: String,
    #[serde(rename = "type")]
    pub ty: String,
}

#[derive(Debug, Serialize, Clone)]
pub struct GitCommit {
    pub patch_set: Vec<PatchSet>,
    pub repository: String,
    #[serde(skip_serializing_if = "Option::is_none")]
    pub author_name: Option<String>,
    pub author_email: Option<String>,
    pub timestamp: DateTime<FixedOffset>,
    pub message: Option<String>,
    pub id: String,
}

#[derive(Clone, Debug, Deserialize)]
pub struct ProcessedEvent {
    #[serde(alias = "eventID")]
    pub event_id: Uuid,
    #[serde(default, alias = "dateCreated")]
    pub date_created: String,
    #[serde(default)]
    pub title: String,
    #[serde(default, skip_serializing_if = "Option::is_none")]
    #[expect(dead_code)]
    pub project: Option<u64>,
    #[serde(default, skip_serializing_if = "Option::is_none")]
    pub release: Option<String>,
    #[serde(default, skip_serializing_if = "Option::is_none")]
    pub dist: Option<String>,
    #[serde(default, skip_serializing_if = "Values::is_empty")]
    pub exception: Values<Exception>,
    #[serde(default, skip_serializing_if = "Option::is_none")]
    pub user: Option<ProcessedEventUser>,
    #[serde(default, skip_serializing_if = "Option::is_none")]
    pub tags: Option<Vec<ProcessedEventTag>>,
}

#[derive(Clone, Debug, Deserialize, Serialize)]
pub struct ProcessedEventUser {
    #[serde(skip_serializing_if = "Option::is_none")]
    pub id: Option<String>,
    #[serde(skip_serializing_if = "Option::is_none")]
    pub username: Option<String>,
    #[serde(skip_serializing_if = "Option::is_none")]
    pub email: Option<String>,
    #[serde(skip_serializing_if = "Option::is_none")]
    pub ip_address: Option<String>,
}

impl fmt::Display for ProcessedEventUser {
    fn fmt(&self, f: &mut fmt::Formatter) -> fmt::Result {
        if let Some(id) = &self.id {
            write!(f, "ID: {id}")?;
        }

        if let Some(username) = &self.username {
            write!(f, "Username: {username}")?;
        }

        if let Some(email) = &self.email {
            write!(f, "Email: {email}")?;
        }

        if let Some(ip_address) = &self.ip_address {
            write!(f, "IP: {ip_address}")?;
        }

        Ok(())
    }
}

#[derive(Clone, Debug, Deserialize, Serialize)]
pub struct ProcessedEventTag {
    pub key: String,
    pub value: String,
}

impl fmt::Display for ProcessedEventTag {
    fn fmt(&self, f: &mut fmt::Formatter) -> fmt::Result {
        write!(f, "{}: {}", &self.key, &self.value)?;
        Ok(())
    }
}

#[derive(Clone, Debug, Deserialize)]
pub struct Region {
    #[expect(dead_code)]
    pub name: String,
    pub url: String,
}

#[derive(Clone, Debug, Deserialize)]
pub struct RegionResponse {
    pub regions: Vec<Region>,
}

/// Response structure for logs API
#[derive(Debug, Deserialize)]
struct LogsResponse {
    data: Vec<LogEntry>,
}

/// Log entry structure from the logs API
<<<<<<< HEAD
#[derive(Debug, Deserialize, Clone)]
=======
#[derive(Debug, Deserialize)]
>>>>>>> c7e2731a
pub struct LogEntry {
    #[serde(rename = "sentry.item_id")]
    pub item_id: String,
    pub trace: Option<String>,
    pub severity: Option<String>,
    pub timestamp: String,
    pub message: Option<String>,
}<|MERGE_RESOLUTION|>--- conflicted
+++ resolved
@@ -1429,22 +1429,14 @@
 #[derive(Debug, Clone, Copy, PartialEq, Eq)]
 pub enum Dataset {
     /// Our logs dataset
-<<<<<<< HEAD
-    OurLogs,
-=======
     Logs,
->>>>>>> c7e2731a
 }
 
 impl Dataset {
     /// Returns the string representation of the dataset
     fn as_str(&self) -> &'static str {
         match self {
-<<<<<<< HEAD
-            Dataset::OurLogs => "ourlogs",
-=======
             Dataset::Logs => "logs",
->>>>>>> c7e2731a
         }
     }
 }
@@ -1466,15 +1458,6 @@
     /// Cursor for pagination
     pub cursor: Option<&'a str>,
     /// Query string to filter events
-<<<<<<< HEAD
-    pub query: Option<&'a str>,
-    /// Number of events per page (default: 100)
-    pub per_page: Option<usize>,
-    /// Time period for stats (default: "1h")
-    pub stats_period: Option<&'a str>,
-    /// Sort order (default: "-timestamp")
-    pub sort: Option<&'a str>,
-=======
     pub query: &'a str,
     /// Number of events per page
     pub per_page: usize,
@@ -1482,7 +1465,6 @@
     pub stats_period: &'a str,
     /// Sort order
     pub sort: &'a str,
->>>>>>> c7e2731a
 }
 
 impl<'a> FetchEventsOptions<'a> {
@@ -1498,20 +1480,6 @@
             params.push(format!("cursor={}", QueryArg(cursor)));
         }
 
-<<<<<<< HEAD
-        if let Some(project_id) = self.project_id {
-            params.push(format!("project={}", QueryArg(project_id)));
-        }
-
-        if let Some(query) = self.query {
-            params.push(format!("query={}", QueryArg(query)));
-        }
-
-        params.push(format!("per_page={}", self.per_page.unwrap_or(100)));
-        params.push(format!("statsPeriod={}", self.stats_period.unwrap_or("1h")));
-
-        params.push(format!("sort={}", self.sort.unwrap_or("-timestamp")));
-=======
         if let Some(project) = self.project_id {
             if !project.is_empty() {
                 params.push(format!("project={}", QueryArg(project)));
@@ -1523,7 +1491,6 @@
         params.push(format!("per_page={}", self.per_page));
         params.push(format!("statsPeriod={}", QueryArg(self.stats_period)));
         params.push(format!("sort={}", QueryArg(self.sort)));
->>>>>>> c7e2731a
 
         params
     }
@@ -2552,11 +2519,7 @@
 }
 
 /// Log entry structure from the logs API
-<<<<<<< HEAD
-#[derive(Debug, Deserialize, Clone)]
-=======
 #[derive(Debug, Deserialize)]
->>>>>>> c7e2731a
 pub struct LogEntry {
     #[serde(rename = "sentry.item_id")]
     pub item_id: String,
