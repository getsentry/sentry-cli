//! This module implements the API access to the Sentry API as well
//! as some other APIs we interact with.  In particular it can talk
//! to the GitHub API to figure out if there are new releases of the
//! sentry-cli tool.

mod encoding;
<<<<<<< HEAD
=======
mod pagination;
>>>>>>> b4e581e9

use std::borrow::Cow;
use std::cell::RefCell;
use std::collections::{HashMap, HashSet};
use std::ffi::OsStr;
use std::fs::{create_dir_all, File};
use std::io::{self, Read, Write};
use std::path::Path;
use std::rc::Rc;
use std::sync::Arc;
use std::{env, fmt};

use anyhow::{Context, Result};
use backoff::backoff::Backoff;
use brotli2::write::BrotliEncoder;
#[cfg(target_os = "macos")]
use chrono::Duration;
use chrono::{DateTime, FixedOffset, Utc};
use clap::ArgMatches;
use flate2::write::GzEncoder;
use if_chain::if_chain;
use lazy_static::lazy_static;
use log::{debug, info, warn};
use parking_lot::{Mutex, RwLock};
use regex::{Captures, Regex};
use sentry::protocol::{Exception, Values};
use serde::de::{DeserializeOwned, Deserializer};
use serde::{Deserialize, Serialize};
use sha1_smol::Digest;
use symbolic::common::DebugId;
use symbolic::debuginfo::ObjectKind;
use url::Url;
use uuid::Uuid;

use crate::config::{Auth, Config};
use crate::constants::{ARCH, DEFAULT_URL, EXT, PLATFORM, RELEASE_REGISTRY_LATEST_URL, VERSION};
use crate::utils::file_upload::UploadContext;
use crate::utils::http::{self, is_absolute_url};
use crate::utils::progress::ProgressBar;
use crate::utils::retry::{get_default_backoff, DurationAsMilliseconds};
use crate::utils::sourcemaps::get_sourcemap_reference_from_headers;
use crate::utils::ui::{capitalize_string, make_byte_progress_bar};
<<<<<<< HEAD
=======

use self::pagination::Pagination;
>>>>>>> b4e581e9
use encoding::{PathArg, QueryArg};

struct CurlConnectionManager;

impl r2d2::ManageConnection for CurlConnectionManager {
    type Connection = curl::easy::Easy;
    type Error = curl::Error;

    fn connect(&self) -> Result<curl::easy::Easy, curl::Error> {
        Ok(curl::easy::Easy::new())
    }

    fn is_valid(&self, _conn: &mut curl::easy::Easy) -> Result<(), curl::Error> {
        Ok(())
    }

    fn has_broken(&self, _conn: &mut curl::easy::Easy) -> bool {
        false
    }
}

lazy_static! {
    static ref API: Mutex<Option<Arc<Api>>> = Mutex::new(None);
}

<<<<<<< HEAD
#[derive(Debug, Clone)]
pub struct Link {
    results: bool,
    cursor: String,
}

#[derive(Debug, Default, Clone)]
pub struct Pagination {
    next: Option<Link>,
}

impl Pagination {
    pub fn into_next_cursor(self) -> Option<String> {
        self.next
            .and_then(|x| if x.results { Some(x.cursor) } else { None })
    }
}

impl FromStr for Pagination {
    type Err = ();

    fn from_str(s: &str) -> Result<Pagination, ()> {
        let mut rv = Pagination::default();
        for item in parse_link_header(s) {
            let target = match item.get("rel") {
                Some(&"next") => &mut rv.next,
                _ => continue,
            };

            *target = Some(Link {
                results: item.get("results") == Some(&"true"),
                cursor: (*item.get("cursor").unwrap_or(&"")).to_string(),
            });
        }

        Ok(rv)
    }
}

=======
>>>>>>> b4e581e9
#[derive(Clone)]
pub enum ProgressBarMode {
    Disabled,
    Request,
    Response,
    Shared((Arc<ProgressBar>, u64, usize, Arc<RwLock<Vec<u64>>>)),
}

impl ProgressBarMode {
    /// Returns if progress bars are generally enabled.
    pub fn active(&self) -> bool {
        !matches!(*self, ProgressBarMode::Disabled)
    }

    /// Returns whether a progress bar should be displayed during upload.
    pub fn request(&self) -> bool {
        matches!(*self, ProgressBarMode::Request)
    }

    /// Returns whether a progress bar should be displayed during download.
    pub fn response(&self) -> bool {
        matches!(*self, ProgressBarMode::Response)
    }
}

/// Helper for the API access.
/// Implements the low-level API access methods, and provides high-level implementations for interacting
/// with portions of the API that do not require authentication via an auth token.
pub struct Api {
    config: Arc<Config>,
    pool: r2d2::Pool<CurlConnectionManager>,
}

/// Wrapper for Api that ensures Auth is provided. AuthenticatedApi provides implementations of high-level
/// functions that make API requests requiring authentication via auth token.
pub struct AuthenticatedApi<'a> {
    api: &'a Api,
}

pub struct RegionSpecificApi<'a> {
    api: &'a AuthenticatedApi<'a>,
    org: &'a str,
    region_url: Option<Box<str>>,
}

#[derive(Debug, thiserror::Error)]
pub struct SentryError {
    status: u32,
    detail: Option<String>,
    extra: Option<serde_json::Value>,
}

impl fmt::Display for SentryError {
    fn fmt(&self, f: &mut fmt::Formatter<'_>) -> fmt::Result {
        let detail = self.detail.as_deref().unwrap_or("");
        write!(
            f,
            "sentry reported an error: {} (http status: {})",
            if detail.is_empty() {
                match self.status {
                    400 => "bad request",
                    401 => "unauthorized",
                    404 => "not found",
                    500 => "internal server error",
                    502 => "bad gateway",
                    504 => "gateway timeout",
                    _ => "unknown error",
                }
            } else {
                detail
            },
            self.status
        )?;
        if let Some(ref extra) = self.extra {
            write!(f, "\n  {extra:?}")?;
        }
        Ok(())
    }
}

#[derive(Clone, Debug, thiserror::Error)]
#[error("project was renamed to '{0}'\nPlease use this slug in your .sentryclirc file, sentry.properties file or in the CLI --project parameter")]
pub struct ProjectRenamedError(String);

/// Represents API errors.
#[derive(Copy, Clone, Eq, PartialEq, Debug, thiserror::Error)]
pub enum ApiErrorKind {
    #[error("could not serialize value as JSON")]
    CannotSerializeAsJson,
    #[error("could not parse JSON response")]
    BadJson,
    #[error("not a JSON response")]
    NotJson,
    #[error("request failed because API URL was incorrectly formatted")]
    BadApiUrl,
    #[error("organization not found")]
    OrganizationNotFound,
    #[error("resource not found")]
    ResourceNotFound,
    #[error("Project not found. Please check that you entered the project and organization slugs correctly.")]
    ProjectNotFound,
    #[error("release not found")]
    ReleaseNotFound,
    #[error("chunk upload endpoint not supported by sentry server")]
    ChunkUploadNotSupported,
    #[error("API request failed")]
    RequestFailed,
    #[error("could not compress data")]
    CompressionFailed,
    #[error("region overrides cannot be applied to absolute urls")]
    InvalidRegionRequest,
    #[error(
        "Auth token is required for this request. Please run `sentry-cli login` and try again!"
    )]
    AuthMissing,
}

#[derive(Debug, thiserror::Error)]
pub struct ApiError {
    inner: ApiErrorKind,
    #[source]
    source: Option<anyhow::Error>,
}

impl fmt::Display for ApiError {
    fn fmt(&self, f: &mut fmt::Formatter<'_>) -> fmt::Result {
        fmt::Display::fmt(&self.inner, f)
    }
}

impl ApiError {
    pub fn with_source<E: Into<anyhow::Error>>(kind: ApiErrorKind, source: E) -> ApiError {
        ApiError {
            inner: kind,
            source: Some(source.into()),
        }
    }

    pub fn kind(&self) -> ApiErrorKind {
        self.inner
    }

    fn set_source<E: Into<anyhow::Error>>(mut self, source: E) -> ApiError {
        self.source = Some(source.into());
        self
    }
}

impl From<ApiErrorKind> for ApiError {
    fn from(kind: ApiErrorKind) -> ApiError {
        ApiError {
            inner: kind,
            source: None,
        }
    }
}

impl From<curl::Error> for ApiError {
    fn from(err: curl::Error) -> ApiError {
        ApiError::from(ApiErrorKind::RequestFailed).set_source(err)
    }
}

impl From<curl::FormError> for ApiError {
    fn from(err: curl::FormError) -> ApiError {
        ApiError::from(ApiErrorKind::RequestFailed).set_source(err)
    }
}

/// Shortcut alias for results of this module.
pub type ApiResult<T> = Result<T, ApiError>;

/// Represents an HTTP method that is used by the API.
#[derive(Eq, PartialEq, Debug)]
pub enum Method {
    Get,
    Post,
    Put,
    Delete,
}

impl fmt::Display for Method {
    fn fmt(&self, f: &mut fmt::Formatter<'_>) -> fmt::Result {
        match *self {
            Method::Get => write!(f, "GET"),
            Method::Post => write!(f, "POST"),
            Method::Put => write!(f, "PUT"),
            Method::Delete => write!(f, "DELETE"),
        }
    }
}

/// Represents an API request.  This can be customized before
/// sending but only sent once.
pub struct ApiRequest {
    url: String,
    handle: r2d2::PooledConnection<CurlConnectionManager>,
    headers: curl::easy::List,
    is_authenticated: bool,
    body: Option<Vec<u8>>,
    progress_bar_mode: ProgressBarMode,
    max_retries: u32,
    retry_on_statuses: &'static [u32],
}

/// Represents an API response.
#[derive(Clone, Debug)]
pub struct ApiResponse {
    url: String,
    status: u32,
    headers: Vec<String>,
    body: Option<Vec<u8>>,
}

impl<'a> TryFrom<&'a Api> for AuthenticatedApi<'a> {
    type Error = ApiError;

    fn try_from(api: &'a Api) -> ApiResult<AuthenticatedApi<'a>> {
        match api.config.get_auth() {
            Some(_) => Ok(AuthenticatedApi { api }),
            None => Err(ApiErrorKind::AuthMissing.into()),
        }
    }
}

impl Api {
    /// Returns the current api for the thread.
    pub fn current() -> Arc<Api> {
        let mut api_opt = API.lock();
        if let Some(ref api) = *api_opt {
            api.clone()
        } else {
            let api = Arc::new(Api::with_config(Config::current()));
            *api_opt = Some(api.clone());
            api
        }
    }

    /// Similar to `new` but uses a specific config.
    pub fn with_config(config: Arc<Config>) -> Api {
        Api {
            config,
            pool: r2d2::Pool::builder()
                .max_size(16)
                .build(CurlConnectionManager)
                .unwrap(),
        }
    }

    /// Utility method that unbinds the current api.
    pub fn dispose_pool() {
        *API.lock() = None;
    }

    /// Creates an AuthenticatedApi referencing this Api instance if an auth token is available.
    /// If an auth token is not available, returns an error.
    pub fn authenticated(&self) -> ApiResult<AuthenticatedApi> {
        self.try_into()
    }

    // Low Level Methods

    /// Create a new `ApiRequest` for the given HTTP method and URL.  If the
    /// URL is just a path then it's relative to the configured API host
    /// and authentication is automatically enabled.
    fn request(
        &self,
        method: Method,
        url: &str,
        region_url: Option<&str>,
    ) -> ApiResult<ApiRequest> {
        let (url, auth) = self.resolve_base_url_and_auth(url, region_url)?;
        self.construct_api_request(method, &url, auth)
    }

    fn resolve_base_url_and_auth(
        &self,
        url: &str,
        region_url: Option<&str>,
    ) -> ApiResult<(String, Option<&Auth>)> {
        if is_absolute_url(url) && region_url.is_some() {
            return Err(ApiErrorKind::InvalidRegionRequest.into());
        }

        let (url, auth) = if is_absolute_url(url) {
            (Cow::Borrowed(url), None)
        } else {
            (
                Cow::Owned(match self.config.get_api_endpoint(url, region_url) {
                    Ok(rv) => rv,
                    Err(err) => return Err(ApiError::with_source(ApiErrorKind::BadApiUrl, err)),
                }),
                self.config.get_auth(),
            )
        };

        Ok((url.into_owned(), auth))
    }

    fn construct_api_request(
        &self,
        method: Method,
        url: &str,
        auth: Option<&Auth>,
    ) -> ApiResult<ApiRequest> {
        let mut handle = self.pool.get().unwrap();
        handle.reset();
        if !self.config.allow_keepalive() {
            handle.forbid_reuse(true).ok();
        }
        let mut ssl_opts = curl::easy::SslOpt::new();
        if self.config.disable_ssl_revocation_check() {
            ssl_opts.no_revoke(true);
        }
        handle.ssl_options(&ssl_opts)?;

        if let Some(proxy_url) = self.config.get_proxy_url() {
            handle.proxy(&proxy_url)?;
        }
        if let Some(proxy_username) = self.config.get_proxy_username() {
            handle.proxy_username(proxy_username)?;
        }
        if let Some(proxy_password) = self.config.get_proxy_password() {
            handle.proxy_password(proxy_password)?;
        }
        handle.ssl_verify_host(self.config.should_verify_ssl())?;
        handle.ssl_verify_peer(self.config.should_verify_ssl())?;

        // This toggles gzipping, useful for uploading large files
        handle.transfer_encoding(self.config.allow_transfer_encoding())?;

        let env = self.config.get_pipeline_env();
        let headers = self.config.get_headers();

        ApiRequest::create(handle, &method, url, auth, env, headers)
    }

    /// Convenience method that performs a `GET` request.
    fn get(&self, path: &str) -> ApiResult<ApiResponse> {
        self.request(Method::Get, path, None)?.send()
    }

    /// Convenience method that performs a `DELETE` request.
    fn delete(&self, path: &str) -> ApiResult<ApiResponse> {
        self.request(Method::Delete, path, None)?.send()
    }

    /// Convenience method that performs a `POST` request with JSON data.
    fn post<S: Serialize>(&self, path: &str, body: &S) -> ApiResult<ApiResponse> {
        self.request(Method::Post, path, None)?
            .with_json_body(body)?
            .send()
    }

    /// Convenience method that performs a `PUT` request with JSON data.
    fn put<S: Serialize>(&self, path: &str, body: &S) -> ApiResult<ApiResponse> {
        self.request(Method::Put, path, None)?
            .with_json_body(body)?
            .send()
    }

    /// Convenience method that downloads a file into the given file object.
    pub fn download(&self, url: &str, dst: &mut File) -> ApiResult<ApiResponse> {
        self.request(Method::Get, url, None)?
            .follow_location(true)?
            .send_into(dst)
    }

    /// Convenience method that downloads a file into the given file object
    /// and show a progress bar
    pub fn download_with_progress(&self, url: &str, dst: &mut File) -> ApiResult<ApiResponse> {
        self.request(Method::Get, url, None)?
            .follow_location(true)?
            .progress_bar_mode(ProgressBarMode::Response)?
            .send_into(dst)
    }

    /// Convenience method that waits for a few seconds until a resource
    /// becomes available. We only use this in the macOS binary.
    #[cfg(target_os = "macos")]
    pub fn wait_until_available(&self, url: &str, duration: Duration) -> ApiResult<bool> {
        let started = Utc::now();
        loop {
            match self.request(Method::Get, url, None)?.send() {
                Ok(_) => return Ok(true),
                Err(err) => {
                    if err.kind() != ApiErrorKind::RequestFailed {
                        return Err(err);
                    }
                }
            }
            std::thread::sleep(Duration::milliseconds(500).to_std().unwrap());
            if Utc::now() - duration > started {
                return Ok(false);
            }
        }
    }

    // High Level Methods

    /// Finds the latest release for sentry-cli on GitHub.
    pub fn get_latest_sentrycli_release(&self) -> ApiResult<Option<SentryCliRelease>> {
        let resp = self.get(RELEASE_REGISTRY_LATEST_URL)?;

        // Prefer universal binary on macOS
        let arch = match PLATFORM {
            "darwin" => "universal",
            _ => ARCH,
        };

        let ref_name = format!("sentry-cli-{}-{}{}", capitalize_string(PLATFORM), arch, EXT);
        info!("Looking for file named: {}", ref_name);

        if resp.status() == 200 {
            let info: RegistryRelease = resp.convert()?;
            for (filename, download_url) in info.file_urls {
                info!("Found asset {}", filename);
                if filename == ref_name {
                    return Ok(Some(SentryCliRelease {
                        version: info.version,
                        download_url,
                    }));
                }
            }
            warn!("Unable to find release file");
            Ok(None)
        } else {
            info!("Release registry returned {}", resp.status());
            Ok(None)
        }
    }

    /// Compresses a file with the given compression.
    fn compress(data: &[u8], compression: ChunkCompression) -> Result<Vec<u8>, io::Error> {
        Ok(match compression {
            ChunkCompression::Brotli => {
                let mut encoder = BrotliEncoder::new(Vec::new(), 6);
                encoder.write_all(data)?;
                encoder.finish()?
            }

            ChunkCompression::Gzip => {
                let mut encoder = GzEncoder::new(Vec::new(), Default::default());
                encoder.write_all(data)?;
                encoder.finish()?
            }

            ChunkCompression::Uncompressed => data.into(),
        })
    }

    /// Upload a batch of file chunks.
    pub fn upload_chunks<'data, I, T>(
        &self,
        url: &str,
        chunks: I,
        progress_bar_mode: ProgressBarMode,
        compression: ChunkCompression,
    ) -> ApiResult<()>
    where
        I: IntoIterator<Item = &'data T>,
        T: AsRef<(Digest, &'data [u8])> + 'data,
    {
        // Curl stores a raw pointer to the stringified checksum internally. We first
        // transform all checksums to string and keep them in scope until the request
        // has completed. The original iterator is not needed anymore after this.
        let stringified_chunks: Vec<_> = chunks
            .into_iter()
            .map(T::as_ref)
            .map(|&(checksum, data)| (checksum.to_string(), data))
            .collect();

        let mut form = curl::easy::Form::new();
        for (ref checksum, data) in stringified_chunks {
            let name = compression.field_name();
            let buffer = Api::compress(data, compression)
                .map_err(|err| ApiError::with_source(ApiErrorKind::CompressionFailed, err))?;
            form.part(name).buffer(&checksum, buffer).add()?
        }

        let request = self
            .request(Method::Post, url, None)?
            .with_form_data(form)?
            .with_retry(
                self.config.get_max_retry_count().unwrap(),
                &[
                    http::HTTP_STATUS_502_BAD_GATEWAY,
                    http::HTTP_STATUS_503_SERVICE_UNAVAILABLE,
                    http::HTTP_STATUS_504_GATEWAY_TIMEOUT,
                ],
            )?
            .progress_bar_mode(progress_bar_mode)?;

        // The request is performed to an absolute URL. Thus, `Self::request()` will
        // not add the authorization header, by default. Since the URL is guaranteed
        // to be a Sentry-compatible endpoint, we force the Authorization header at
        // this point.
        let request = match Config::current().get_auth() {
            // Make sure that we don't authenticate a request
            // that has been already authenticated
            Some(auth) if !request.is_authenticated => request.with_auth(auth)?,
            _ => request,
        };

        // Handle 301 or 302 requests as a missing project
        let resp = request.send()?;
        match resp.status() {
            301 | 302 => Err(ApiErrorKind::ProjectNotFound.into()),
            _ => {
                resp.into_result()?;
                Ok(())
            }
        }
    }
}

impl<'a> AuthenticatedApi<'a> {
    // Pass through low-level methods to API.

    /// Convenience method to call self.api.get.
    fn get(&self, path: &str) -> ApiResult<ApiResponse> {
        self.api.get(path)
    }

    /// Convenience method to call self.api.delete.
    fn delete(&self, path: &str) -> ApiResult<ApiResponse> {
        self.api.delete(path)
    }

    /// Convenience method to call self.api.post.
    fn post<S: Serialize>(&self, path: &str, body: &S) -> ApiResult<ApiResponse> {
        self.api.post(path, body)
    }

    /// Convenience method to call self.api.put.
    fn put<S: Serialize>(&self, path: &str, body: &S) -> ApiResult<ApiResponse> {
        self.api.put(path, body)
    }

    /// Convinience method to call self.api.request.
    fn request(&self, method: Method, url: &str) -> ApiResult<ApiRequest> {
        self.api.request(method, url, None)
    }

    // High-level method implementations

    /// Performs an API request to verify the authentication status of the
    /// current token.
    pub fn get_auth_info(&self) -> ApiResult<AuthInfo> {
        self.get("/")?.convert()
    }

    /// Lists release files for the given `release`, filtered by a set of checksums.
    /// When empty checksums list is provided, fetches all possible artifacts.
    pub fn list_release_files_by_checksum(
        &self,
        org: &str,
        project: Option<&str>,
        release: &str,
        checksums: &[String],
    ) -> ApiResult<Vec<Artifact>> {
        let mut rv = vec![];
        let mut cursor = "".to_string();
        loop {
            let mut path = if let Some(project) = project {
                format!(
                    "/projects/{}/{}/releases/{}/files/?cursor={}",
                    PathArg(org),
                    PathArg(project),
                    PathArg(release),
                    QueryArg(&cursor),
                )
            } else {
                format!(
                    "/organizations/{}/releases/{}/files/?cursor={}",
                    PathArg(org),
                    PathArg(release),
                    QueryArg(&cursor),
                )
            };

            let mut checkums_qs = String::new();
            for checksum in checksums.iter() {
                checkums_qs.push_str(&format!("&checksum={}", QueryArg(checksum)));
            }
            // We have a 16kb buffer for reach request configured in nginx,
            // so do not even bother trying if it's too long.
            // (16_384 limit still leaves us with 384 bytes for the url itself).
            if !checkums_qs.is_empty() && checkums_qs.len() <= 16_000 {
                path.push_str(&checkums_qs);
            }

            let resp = self.get(&path)?;
            if resp.status() == 404 || (resp.status() == 400 && !cursor.is_empty()) {
                if rv.is_empty() {
                    return Err(ApiErrorKind::ReleaseNotFound.into());
                } else {
                    break;
                }
            }

            let pagination = resp.pagination();
            rv.extend(resp.convert::<Vec<Artifact>>()?);
            if let Some(next) = pagination.into_next_cursor() {
                cursor = next;
            } else {
                break;
            }
        }
        Ok(rv)
    }

    /// Lists all the release files for the given `release`.
    pub fn list_release_files(
        &self,
        org: &str,
        project: Option<&str>,
        release: &str,
    ) -> ApiResult<Vec<Artifact>> {
        self.list_release_files_by_checksum(org, project, release, &[])
    }

    /// Get a single release file and store it inside provided descriptor.
    pub fn get_release_file(
        &self,
        org: &str,
        project: Option<&str>,
        version: &str,
        file_id: &str,
        file_desc: &mut File,
    ) -> Result<(), ApiError> {
        let path = if let Some(project) = project {
            format!(
                "/projects/{}/{}/releases/{}/files/{}/?download=1",
                PathArg(org),
                PathArg(project),
                PathArg(version),
                PathArg(file_id)
            )
        } else {
            format!(
                "/organizations/{}/releases/{}/files/{}/?download=1",
                PathArg(org),
                PathArg(version),
                PathArg(file_id)
            )
        };

        let resp = self.api.download(&path, file_desc)?;
        if resp.status() == 404 {
            resp.convert_rnf(ApiErrorKind::ResourceNotFound)
        } else {
            Ok(())
        }
    }

    /// Get a single release file metadata.
    pub fn get_release_file_metadata(
        &self,
        org: &str,
        project: Option<&str>,
        version: &str,
        file_id: &str,
    ) -> ApiResult<Option<Artifact>> {
        let path = if let Some(project) = project {
            format!(
                "/projects/{}/{}/releases/{}/files/{}/",
                PathArg(org),
                PathArg(project),
                PathArg(version),
                PathArg(file_id)
            )
        } else {
            format!(
                "/organizations/{}/releases/{}/files/{}/",
                PathArg(org),
                PathArg(version),
                PathArg(file_id)
            )
        };

        let resp = self.get(&path)?;
        if resp.status() == 404 {
            Ok(None)
        } else {
            resp.convert()
        }
    }

    /// Deletes a single release file.  Returns `true` if the file was
    /// deleted or `false` otherwise.
    pub fn delete_release_file(
        &self,
        org: &str,
        project: Option<&str>,
        version: &str,
        file_id: &str,
    ) -> ApiResult<bool> {
        let path = if let Some(project) = project {
            format!(
                "/projects/{}/{}/releases/{}/files/{}/",
                PathArg(org),
                PathArg(project),
                PathArg(version),
                PathArg(file_id)
            )
        } else {
            format!(
                "/organizations/{}/releases/{}/files/{}/",
                PathArg(org),
                PathArg(version),
                PathArg(file_id)
            )
        };

        let resp = self.delete(&path)?;
        if resp.status() == 404 {
            Ok(false)
        } else {
            resp.into_result().map(|_| true)
        }
    }

    /// Deletes all release files.  Returns `true` if files were
    /// deleted or `false` otherwise.
    pub fn delete_release_files(
        &self,
        org: &str,
        project: Option<&str>,
        version: &str,
    ) -> ApiResult<()> {
        let path = if let Some(project) = project {
            format!(
                "/projects/{}/{}/files/source-maps/?name={}",
                PathArg(org),
                PathArg(project),
                PathArg(version)
            )
        } else {
            format!(
                "/organizations/{}/files/source-maps/?name={}",
                PathArg(org),
                PathArg(version)
            )
        };

        self.delete(&path)?.into_result().map(|_| ())
    }

    /// Creates a new release.
    pub fn new_release(&self, org: &str, release: &NewRelease) -> ApiResult<ReleaseInfo> {
        // for single project releases use the legacy endpoint that is project bound.
        // This means we can support both old and new servers.
        if release.projects.len() == 1 {
            let path = format!(
                "/projects/{}/{}/releases/",
                PathArg(org),
                PathArg(&release.projects[0])
            );
            self.post(&path, release)?
                .convert_rnf(ApiErrorKind::ProjectNotFound)
        } else {
            let path = format!("/organizations/{}/releases/", PathArg(org));
            self.post(&path, release)?
                .convert_rnf(ApiErrorKind::OrganizationNotFound)
        }
    }

    /// Updates a release.
    pub fn update_release(
        &self,
        org: &str,
        version: &str,
        release: &UpdatedRelease,
    ) -> ApiResult<ReleaseInfo> {
        if_chain! {
            if let Some(ref projects) = release.projects;
            if projects.len() == 1;
            then {
                let path = format!("/projects/{}/{}/releases/{}/",
                    PathArg(org),
                    PathArg(&projects[0]),
                    PathArg(version)
                );
                self.put(&path, release)?.convert_rnf(ApiErrorKind::ReleaseNotFound)
            } else {
                if release.version.is_some() {
                    let path = format!("/organizations/{}/releases/",
                                    PathArg(org));
                    return self.post(&path, release)?.convert_rnf(ApiErrorKind::ReleaseNotFound)
                }

                let path = format!("/organizations/{}/releases/{}/",
                                PathArg(org),
                                PathArg(version));
                self.put(&path, release)?.convert_rnf(ApiErrorKind::ReleaseNotFound)
            }
        }
    }

    /// Sets release commits
    pub fn set_release_refs(
        &self,
        org: &str,
        version: &str,
        refs: Vec<Ref>,
    ) -> ApiResult<ReleaseInfo> {
        let update = UpdatedRelease {
            refs: Some(refs),
            ..Default::default()
        };
        let path = format!(
            "/organizations/{}/releases/{}/",
            PathArg(org),
            PathArg(version)
        );
        self.put(&path, &update)?
            .convert_rnf(ApiErrorKind::ReleaseNotFound)
    }

    /// Deletes an already existing release.  Returns `true` if it was deleted
    /// or `false` if not.  The project is needed to support the old deletion
    /// API.
    pub fn delete_release(
        &self,
        org: &str,
        project: Option<&str>,
        version: &str,
    ) -> ApiResult<bool> {
        let resp = if let Some(project) = project {
            self.delete(&format!(
                "/projects/{}/{}/releases/{}/",
                PathArg(org),
                PathArg(project),
                PathArg(version)
            ))?
        } else {
            self.delete(&format!(
                "/organizations/{}/releases/{}/",
                PathArg(org),
                PathArg(version)
            ))?
        };
        if resp.status() == 404 {
            Ok(false)
        } else {
            resp.into_result().map(|_| true)
        }
    }

    /// Looks up a release and returns it.  If it does not exist `None`
    /// will be returned.
    pub fn get_release(
        &self,
        org: &str,
        project: Option<&str>,
        version: &str,
    ) -> ApiResult<Option<ReleaseInfo>> {
        let path = if let Some(project) = project {
            format!(
                "/projects/{}/{}/releases/{}/",
                PathArg(org),
                PathArg(project),
                PathArg(version)
            )
        } else {
            format!(
                "/organizations/{}/releases/{}/",
                PathArg(org),
                PathArg(version)
            )
        };
        let resp = self.get(&path)?;
        if resp.status() == 404 {
            Ok(None)
        } else {
            resp.convert()
        }
    }

    /// Returns a list of releases for a given project.  This is currently a
    /// capped list by what the server deems an acceptable default limit.
    pub fn list_releases(&self, org: &str, project: Option<&str>) -> ApiResult<Vec<ReleaseInfo>> {
        if let Some(project) = project {
            let path = format!("/projects/{}/{}/releases/", PathArg(org), PathArg(project));
            self.get(&path)?
                .convert_rnf::<Vec<ReleaseInfo>>(ApiErrorKind::ProjectNotFound)
        } else {
            let path = format!("/organizations/{}/releases/", PathArg(org));
            self.get(&path)?
                .convert_rnf::<Vec<ReleaseInfo>>(ApiErrorKind::OrganizationNotFound)
        }
    }

    /// Looks up a release commits and returns it.  If it does not exist `None`
    /// will be returned.
    pub fn get_release_commits(
        &self,
        org: &str,
        project: Option<&str>,
        version: &str,
    ) -> ApiResult<Option<Vec<ReleaseCommit>>> {
        let path = if let Some(project) = project {
            format!(
                "/projects/{}/{}/releases/{}/commits/",
                PathArg(org),
                PathArg(project),
                PathArg(version)
            )
        } else {
            format!(
                "/organizations/{}/releases/{}/commits/",
                PathArg(org),
                PathArg(version)
            )
        };
        let resp = self.get(&path)?;
        if resp.status() == 404 {
            Ok(None)
        } else {
            resp.convert()
        }
    }

    // Finds the most recent release with commits and returns it.
    // If it does not exist `None` will be returned.
    pub fn get_previous_release_with_commits(
        &self,
        org: &str,
        version: &str,
    ) -> ApiResult<OptionalReleaseInfo> {
        let path = format!(
            "/organizations/{}/releases/{}/previous-with-commits/",
            PathArg(org),
            PathArg(version)
        );
        let resp = self.get(&path)?;
        if resp.status() == 404 {
            Ok(OptionalReleaseInfo::None(NoneReleaseInfo {}))
        } else {
            resp.convert()
        }
    }

    /// Creates a new deploy for a release.
    pub fn create_deploy(&self, org: &str, version: &str, deploy: &Deploy) -> ApiResult<Deploy> {
        let path = format!(
            "/organizations/{}/releases/{}/deploys/",
            PathArg(org),
            PathArg(version)
        );

        self.post(&path, deploy)?
            .convert_rnf(ApiErrorKind::ReleaseNotFound)
    }

    /// Lists all deploys for a release
    pub fn list_deploys(&self, org: &str, version: &str) -> ApiResult<Vec<Deploy>> {
        let path = format!(
            "/organizations/{}/releases/{}/deploys/",
            PathArg(org),
            PathArg(version)
        );
        self.get(&path)?.convert_rnf(ApiErrorKind::ReleaseNotFound)
    }

    /// Updates a bunch of issues within a project that match a provided filter
    /// and performs `changes` changes.
    pub fn bulk_update_issue(
        &self,
        org: &str,
        project: &str,
        filter: &IssueFilter,
        changes: &IssueChanges,
    ) -> ApiResult<bool> {
        let qs = match filter.get_query_string() {
            None => {
                return Ok(false);
            }
            Some(qs) => qs,
        };
        self.put(
            &format!(
                "/projects/{}/{}/issues/?{}",
                PathArg(org),
                PathArg(project),
                qs
            ),
            changes,
        )?
        .into_result()
        .map(|_| true)
    }

    /// Given a list of checksums for DIFs, this returns a list of those
    /// that do not exist for the project yet.
    pub fn find_missing_dif_checksums<I>(
        &self,
        org: &str,
        project: &str,
        checksums: I,
    ) -> ApiResult<HashSet<Digest>>
    where
        I: IntoIterator<Item = Digest>,
    {
        let mut url = format!(
            "/projects/{}/{}/files/dsyms/unknown/?",
            PathArg(org),
            PathArg(project)
        );
        for (idx, checksum) in checksums.into_iter().enumerate() {
            if idx > 0 {
                url.push('&');
            }
            url.push_str("checksums=");
            url.push_str(&checksum.to_string());
        }

        let state: MissingChecksumsResponse = self.get(&url)?.convert()?;
        Ok(state.missing)
    }

    /// Get the server configuration for chunked file uploads.
    pub fn get_chunk_upload_options(&self, org: &str) -> ApiResult<Option<ChunkUploadOptions>> {
        let url = format!("/organizations/{}/chunk-upload/", PathArg(org));
        match self
            .get(&url)?
            .convert_rnf::<ChunkUploadOptions>(ApiErrorKind::ChunkUploadNotSupported)
        {
            Ok(options) => Ok(Some(options)),
            Err(error) => {
                if error.kind() == ApiErrorKind::ChunkUploadNotSupported {
                    Ok(None)
                } else {
                    Err(error)
                }
            }
        }
    }

    /// Request DIF assembling and processing from chunks.
    pub fn assemble_difs(
        &self,
        org: &str,
        project: &str,
        request: &AssembleDifsRequest<'_>,
    ) -> ApiResult<AssembleDifsResponse> {
        let url = format!(
            "/projects/{}/{}/files/difs/assemble/",
            PathArg(org),
            PathArg(project)
        );

        self.request(Method::Post, &url)?
            .with_json_body(request)?
            .with_retry(
                self.api.config.get_max_retry_count().unwrap(),
                &[
                    http::HTTP_STATUS_502_BAD_GATEWAY,
                    http::HTTP_STATUS_503_SERVICE_UNAVAILABLE,
                    http::HTTP_STATUS_504_GATEWAY_TIMEOUT,
                ],
            )?
            .send()?
            .convert_rnf(ApiErrorKind::ProjectNotFound)
    }

    pub fn assemble_release_artifacts(
        &self,
        org: &str,
        release: &str,
        checksum: Digest,
        chunks: &[Digest],
    ) -> ApiResult<AssembleArtifactsResponse> {
        let url = format!(
            "/organizations/{}/releases/{}/assemble/",
            PathArg(org),
            PathArg(release)
        );

        self.request(Method::Post, &url)?
            .with_json_body(&ChunkedArtifactRequest {
                checksum,
                chunks,
                projects: Vec::new(),
                version: None,
                dist: None,
            })?
            .with_retry(
                self.api.config.get_max_retry_count().unwrap(),
                &[
                    http::HTTP_STATUS_502_BAD_GATEWAY,
                    http::HTTP_STATUS_503_SERVICE_UNAVAILABLE,
                    http::HTTP_STATUS_504_GATEWAY_TIMEOUT,
                ],
            )?
            .send()?
            .convert_rnf(ApiErrorKind::ReleaseNotFound)
    }

    pub fn assemble_artifact_bundle(
        &self,
        org: &str,
        projects: Vec<String>,
        checksum: Digest,
        chunks: &[Digest],
        version: Option<&str>,
        dist: Option<&str>,
    ) -> ApiResult<AssembleArtifactsResponse> {
        let url = format!("/organizations/{}/artifactbundle/assemble/", PathArg(org));

        self.request(Method::Post, &url)?
            .with_json_body(&ChunkedArtifactRequest {
                checksum,
                chunks,
                projects,
                version,
                dist,
            })?
            .with_retry(
                self.api.config.get_max_retry_count().unwrap(),
                &[
                    http::HTTP_STATUS_502_BAD_GATEWAY,
                    http::HTTP_STATUS_503_SERVICE_UNAVAILABLE,
                    http::HTTP_STATUS_504_GATEWAY_TIMEOUT,
                ],
            )?
            .send()?
            .convert_rnf(ApiErrorKind::ReleaseNotFound)
    }

    pub fn associate_proguard_mappings(
        &self,
        org: &str,
        project: &str,
        data: &AssociateProguard,
    ) -> ApiResult<()> {
        let path = format!(
            "/projects/{}/{}/files/proguard-artifact-releases",
            PathArg(org),
            PathArg(project)
        );
        let resp: ApiResponse = self
            .request(Method::Post, &path)?
            .with_json_body(data)?
            .send()?;
        if resp.status() == 201 {
            Ok(())
        } else if resp.status() == 409 {
            info!(
                "Release association for release '{}', UUID '{}' already exists.",
                data.release_name, data.proguard_uuid
            );
            Ok(())
        } else if resp.status() == 404 {
            return Err(ApiErrorKind::ResourceNotFound.into());
        } else {
            resp.convert()
        }
    }

    /// Triggers reprocessing for a project
    pub fn trigger_reprocessing(&self, org: &str, project: &str) -> ApiResult<bool> {
        let path = format!(
            "/projects/{}/{}/reprocessing/",
            PathArg(org),
            PathArg(project)
        );
        let resp = self
            .request(Method::Post, &path)?
            .with_header("Content-Length", "0")?
            .send()?;
        if resp.status() == 404 {
            Ok(false)
        } else {
            resp.into_result().map(|_| true)
        }
    }

    /// List all organizations associated with the authenticated token
    /// in the given `Region`. If no `Region` is provided, we assume
    /// we're issuing a request to a monolith deployment.
    pub fn list_organizations(&self, region: Option<&Region>) -> ApiResult<Vec<Organization>> {
        let mut rv = vec![];
        let mut cursor = "".to_string();
        loop {
            let current_path = &format!("/organizations/?cursor={}", QueryArg(&cursor));
            let resp = if let Some(rg) = region {
                self.api
                    .request(Method::Get, current_path, Some(&rg.url))?
                    .send()?
            } else {
                self.get(current_path)?
            };

            if resp.status() == 404 || (resp.status() == 400 && !cursor.is_empty()) {
                if rv.is_empty() {
                    return Err(ApiErrorKind::ResourceNotFound.into());
                } else {
                    break;
                }
            }
            let pagination = resp.pagination();
            rv.extend(resp.convert::<Vec<Organization>>()?);
            if let Some(next) = pagination.into_next_cursor() {
                cursor = next;
            } else {
                break;
            }
        }
        Ok(rv)
    }

    pub fn list_available_regions(&self) -> ApiResult<Vec<Region>> {
        let resp = self.get("/users/me/regions/")?;
        if resp.status() == 404 {
            // This endpoint may not exist for self-hosted users, so
            // returning a default of [] seems appropriate.
            return Ok(vec![]);
        }

        if resp.status() == 400 {
            return Err(ApiErrorKind::ResourceNotFound.into());
        }

        let region_response = resp.convert::<RegionResponse>()?;
        Ok(region_response.regions)
    }

    /// List all monitors associated with an organization
    pub fn list_organization_monitors(&self, org: &str) -> ApiResult<Vec<Monitor>> {
        let mut rv = vec![];
        let mut cursor = "".to_string();
        loop {
            let resp = self.get(&format!(
                "/organizations/{}/monitors/?cursor={}",
                PathArg(org),
                QueryArg(&cursor)
            ))?;
            if resp.status() == 404 || (resp.status() == 400 && !cursor.is_empty()) {
                if rv.is_empty() {
                    return Err(ApiErrorKind::ResourceNotFound.into());
                } else {
                    break;
                }
            }
            let pagination = resp.pagination();
            rv.extend(resp.convert::<Vec<Monitor>>()?);
            if let Some(next) = pagination.into_next_cursor() {
                cursor = next;
            } else {
                break;
            }
        }
        Ok(rv)
    }

    /// List all projects associated with an organization
    pub fn list_organization_projects(&self, org: &str) -> ApiResult<Vec<Project>> {
        let mut rv = vec![];
        let mut cursor = "".to_string();
        loop {
            let resp = self.get(&format!(
                "/organizations/{}/projects/?cursor={}",
                PathArg(org),
                QueryArg(&cursor)
            ))?;
            if resp.status() == 404 || (resp.status() == 400 && !cursor.is_empty()) {
                if rv.is_empty() {
                    return Err(ApiErrorKind::OrganizationNotFound.into());
                } else {
                    break;
                }
            }
            let pagination = resp.pagination();
            rv.extend(resp.convert::<Vec<Project>>()?);
            if let Some(next) = pagination.into_next_cursor() {
                cursor = next;
            } else {
                break;
            }
        }
        Ok(rv)
    }

    /// List all events associated with an organization and a project
    pub fn list_organization_project_events(
        &self,
        org: &str,
        project: &str,
        max_pages: usize,
    ) -> ApiResult<Vec<ProcessedEvent>> {
        let mut rv = vec![];
        let mut cursor = "".to_string();
        let mut requests_no = 0;

        loop {
            requests_no += 1;

            let resp = self.get(&format!(
                "/projects/{}/{}/events/?cursor={}",
                PathArg(org),
                PathArg(project),
                QueryArg(&cursor)
            ))?;

            if resp.status() == 404 || (resp.status() == 400 && !cursor.is_empty()) {
                if rv.is_empty() {
                    return Err(ApiErrorKind::ProjectNotFound.into());
                } else {
                    break;
                }
            }

            let pagination = resp.pagination();
            rv.extend(resp.convert::<Vec<ProcessedEvent>>()?);

            if requests_no == max_pages {
                break;
            }

            if let Some(next) = pagination.into_next_cursor() {
                cursor = next;
            } else {
                break;
            }
        }

        Ok(rv)
    }

    /// List all issues associated with an organization and a project
    pub fn list_organization_project_issues(
        &self,
        org: &str,
        project: &str,
        max_pages: usize,
        query: Option<String>,
    ) -> ApiResult<Vec<Issue>> {
        let mut rv = vec![];
        let mut cursor = "".to_string();
        let mut requests_no = 0;

        let url = if let Some(query) = query {
            format!(
                "/projects/{}/{}/issues/?query={}&",
                PathArg(org),
                PathArg(project),
                QueryArg(&query),
            )
        } else {
            format!("/projects/{}/{}/issues/?", PathArg(org), PathArg(project),)
        };

        loop {
            requests_no += 1;

            let resp = self.get(&format!("{}cursor={}", url, QueryArg(&cursor)))?;

            if resp.status() == 404 || (resp.status() == 400 && !cursor.is_empty()) {
                if rv.is_empty() {
                    return Err(ApiErrorKind::ProjectNotFound.into());
                } else {
                    break;
                }
            }

            let pagination = resp.pagination();
            rv.extend(resp.convert::<Vec<Issue>>()?);

            if requests_no == max_pages {
                break;
            }

            if let Some(next) = pagination.into_next_cursor() {
                cursor = next;
            } else {
                break;
            }
        }

        Ok(rv)
    }

    /// List all repos associated with an organization
    pub fn list_organization_repos(&self, org: &str) -> ApiResult<Vec<Repo>> {
        let mut rv = vec![];
        let mut cursor = "".to_string();
        loop {
            let path = format!(
                "/organizations/{}/repos/?cursor={}",
                PathArg(org),
                QueryArg(&cursor)
            );
            let resp = self.request(Method::Get, &path)?.send()?;
            if resp.status() == 404 {
                break;
            } else {
                let pagination = resp.pagination();
                rv.extend(resp.convert::<Vec<Repo>>()?);
                if let Some(next) = pagination.into_next_cursor() {
                    cursor = next;
                } else {
                    break;
                }
            }
        }
        Ok(rv)
    }

    /// Looks up an event, which was already processed by Sentry and returns it.
    /// If it does not exist `None` will be returned.
    pub fn get_event(
        &self,
        org: &str,
        project: Option<&str>,
        event_id: &str,
    ) -> ApiResult<Option<ProcessedEvent>> {
        let path = if let Some(project) = project {
            format!(
                "/projects/{}/{}/events/{}/json/",
                PathArg(org),
                PathArg(project),
                PathArg(event_id)
            )
        } else {
            format!(
                "/organizations/{}/events/{}/json/",
                PathArg(org),
                PathArg(event_id)
            )
        };

        let resp = self.get(&path)?;
        if resp.status() == 404 {
            Ok(None)
        } else {
            resp.convert()
        }
    }

    fn get_region_url(&self, org: &str) -> ApiResult<String> {
        self.get(&format!("/organizations/{org}/region/"))
            .and_then(|resp| resp.convert::<Region>())
            .map(|region| region.url)
    }

    pub fn region_specific(&'a self, org: &'a str) -> RegionSpecificApi<'a> {
        let base_url = self.api.config.get_base_url();
        if base_url.is_err()
            || base_url.expect("base_url should not be error") != DEFAULT_URL.trim_end_matches('/')
        {
            // Do not specify a region URL unless the URL is configured to https://sentry.io (i.e. the default).
            return RegionSpecificApi {
                api: self,
                org,
                region_url: None,
            };
        }

        let region_url = match self
            .api
            .config
            .get_auth()
            .expect("auth should not be None for authenticated API!")
        {
            Auth::Token(token) => match token.payload() {
                Some(payload) => Some(payload.region_url.clone().into()),
                None => {
                    let region_url = self.get_region_url(org);
                    if let Err(err) = &region_url {
                        log::warn!("Failed to get region URL due to following error: {err}");
                        log::info!("Failling back to the default region.");
                    }

                    region_url.ok().map(|url| url.into())
                }
            },
            Auth::Key(_) => {
                log::warn!(
                    "Auth key is not supported for region-specific API. Falling back to default region."
                );

                None
            }
        };

        RegionSpecificApi {
            api: self,
            org,
            region_url,
        }
    }
}

impl<'a> RegionSpecificApi<'a> {
    fn request(&self, method: Method, url: &str) -> ApiResult<ApiRequest> {
        self.api
            .api
            .request(method, url, self.region_url.as_deref())
    }

    /// Uploads a ZIP archive containing DIFs from the given path.
    pub fn upload_dif_archive(&self, project: &str, file: &Path) -> ApiResult<Vec<DebugInfoFile>> {
        let path = format!(
            "/projects/{}/{}/files/dsyms/",
            PathArg(self.org),
            PathArg(project)
        );
        let mut form = curl::easy::Form::new();
        form.part("file").file(file).add()?;
        self.request(Method::Post, &path)?
            .with_form_data(form)?
            .progress_bar_mode(ProgressBarMode::Request)?
            .send()?
            .convert()
    }

    /// Uploads a new release file.  The file is loaded directly from the file
    /// system and uploaded as `name`.
    pub fn upload_release_file(
        &self,
        context: &UploadContext,
        contents: &[u8],
        name: &str,
        headers: Option<&[(String, String)]>,
        progress_bar_mode: ProgressBarMode,
    ) -> ApiResult<Option<Artifact>> {
        let release = context
            .release()
            .map_err(|err| ApiError::with_source(ApiErrorKind::ReleaseNotFound, err))?;

        let path = if let Some(project) = context.project {
            format!(
                "/projects/{}/{}/releases/{}/files/",
                PathArg(context.org),
                PathArg(project),
                PathArg(release)
            )
        } else {
            format!(
                "/organizations/{}/releases/{}/files/",
                PathArg(context.org),
                PathArg(release)
            )
        };
        let mut form = curl::easy::Form::new();

        let filename = Path::new(name)
            .file_name()
            .and_then(OsStr::to_str)
            .unwrap_or("unknown.bin");
        form.part("file")
            .buffer(filename, contents.to_vec())
            .add()?;
        form.part("name").contents(name.as_bytes()).add()?;
        if let Some(dist) = context.dist {
            form.part("dist").contents(dist.as_bytes()).add()?;
        }

        if let Some(headers) = headers {
            for (key, value) in headers {
                form.part("header")
                    .contents(format!("{key}:{value}").as_bytes())
                    .add()?;
            }
        }

        let resp = self
            .request(Method::Post, &path)?
            .with_form_data(form)?
            .with_retry(
                self.api.api.config.get_max_retry_count().unwrap(),
                &[
                    http::HTTP_STATUS_502_BAD_GATEWAY,
                    http::HTTP_STATUS_503_SERVICE_UNAVAILABLE,
                    http::HTTP_STATUS_504_GATEWAY_TIMEOUT,
                ],
            )?
            .progress_bar_mode(progress_bar_mode)?
            .send()?;
        if resp.status() == 409 {
            Ok(None)
        } else {
            resp.convert_rnf(ApiErrorKind::ReleaseNotFound)
        }
    }
}

fn send_req<W: Write>(
    handle: &mut curl::easy::Easy,
    out: &mut W,
    body: Option<&[u8]>,
    progress_bar_mode: ProgressBarMode,
) -> ApiResult<(u32, Vec<String>)> {
    match body {
        Some(mut body) => {
            handle.upload(true)?;
            handle.in_filesize(body.len() as u64)?;
            handle_req(handle, out, progress_bar_mode, &mut |buf| {
                body.read(buf).unwrap_or(0)
            })
        }
        None => handle_req(handle, out, progress_bar_mode, &mut |_| 0),
    }
}

fn handle_req<W: Write>(
    handle: &mut curl::easy::Easy,
    out: &mut W,
    progress_bar_mode: ProgressBarMode,
    read: &mut dyn FnMut(&mut [u8]) -> usize,
) -> ApiResult<(u32, Vec<String>)> {
    if progress_bar_mode.active() {
        handle.progress(true)?;
    }

    // enable verbose mode
    handle.verbose(true)?;

    let mut headers = Vec::new();
    let pb: Rc<RefCell<Option<ProgressBar>>> = Rc::new(RefCell::new(None));
    {
        let headers = &mut headers;
        let mut handle = handle.transfer();

        if let ProgressBarMode::Shared((pb_progress, len, idx, counts)) = progress_bar_mode {
            handle.progress_function(move |_, _, total, uploaded| {
                if uploaded > 0f64 && uploaded < total {
                    counts.write()[idx] = (uploaded / total * (len as f64)) as u64;
                    pb_progress.set_position(counts.read().iter().sum());
                }
                true
            })?;
        } else if progress_bar_mode.active() {
            let pb_progress = pb.clone();
            handle.progress_function(move |a, b, c, d| {
                let (down_len, down_pos, up_len, up_pos) = (a as u64, b as u64, c as u64, d as u64);
                let mut pb = pb_progress.borrow_mut();
                if up_len > 0 && progress_bar_mode.request() {
                    if up_pos < up_len {
                        if pb.is_none() {
                            *pb = Some(make_byte_progress_bar(up_len));
                        }
                        pb.as_ref().unwrap().set_position(up_pos);
                    } else if pb.is_some() {
                        pb.take().unwrap().finish_and_clear();
                    }
                }
                if down_len > 0 && progress_bar_mode.response() {
                    if down_pos < down_len {
                        if pb.is_none() {
                            *pb = Some(make_byte_progress_bar(down_len));
                        }
                        pb.as_ref().unwrap().set_position(down_pos);
                    } else if pb.is_some() {
                        pb.take().unwrap().finish_and_clear();
                    }
                }
                true
            })?;
        }

        handle.read_function(move |buf| Ok(read(buf)))?;

        handle.write_function(move |data| {
            Ok(match out.write_all(data) {
                Ok(_) => data.len(),
                Err(_) => 0,
            })
        })?;

        handle.debug_function(move |info, data| match info {
            curl::easy::InfoType::HeaderIn => {
                log_headers(false, data);
            }
            curl::easy::InfoType::HeaderOut => {
                log_headers(true, data);
            }
            _ => {}
        })?;

        handle.header_function(move |data| {
            headers.push(String::from_utf8_lossy(data).into_owned());
            true
        })?;
        handle.perform()?;
    }

    if pb.borrow().is_some() {
        pb.borrow().as_ref().unwrap().finish_and_clear();
    }

    Ok((handle.response_code()?, headers))
}

/// Iterator over response headers
#[allow(dead_code)]
pub struct Headers<'a> {
    lines: &'a [String],
    idx: usize,
}

impl<'a> Iterator for Headers<'a> {
    type Item = (&'a str, &'a str);

    fn next(&mut self) -> Option<(&'a str, &'a str)> {
        self.lines.get(self.idx).map(|line| {
            self.idx += 1;
            match line.find(':') {
                Some(i) => (&line[..i], line[i + 1..].trim()),
                None => (line[..].trim(), ""),
            }
        })
    }
}

impl ApiRequest {
    fn create(
        mut handle: r2d2::PooledConnection<CurlConnectionManager>,
        method: &Method,
        url: &str,
        auth: Option<&Auth>,
        pipeline_env: Option<String>,
        global_headers: Option<Vec<String>>,
    ) -> ApiResult<Self> {
        debug!("request {} {}", method, url);

        let mut headers = curl::easy::List::new();
        headers.append("Expect:").ok();

        if let Some(global_headers) = global_headers {
            for header in global_headers {
                headers.append(&header).ok();
            }
        }

        match pipeline_env {
            Some(env) => {
                debug!("pipeline: {}", env);
                headers
                    .append(&format!("User-Agent: sentry-cli/{VERSION} {env}"))
                    .ok();
            }
            None => {
                headers
                    .append(&format!("User-Agent: sentry-cli/{VERSION}"))
                    .ok();
            }
        }

        match method {
            Method::Get => handle.get(true)?,
            Method::Post => handle.custom_request("POST")?,
            Method::Put => handle.custom_request("PUT")?,
            Method::Delete => handle.custom_request("DELETE")?,
        }

        handle.url(url)?;

        let request = ApiRequest {
            url: url.to_owned(),
            handle,
            headers,
            is_authenticated: false,
            body: None,
            progress_bar_mode: ProgressBarMode::Disabled,
            max_retries: 0,
            retry_on_statuses: &[],
        };

        let request = match auth {
            Some(auth) => ApiRequest::with_auth(request, auth)?,
            None => request,
        };

        Ok(request)
    }

    /// Explicitly overrides the Auth info.
    pub fn with_auth(mut self, auth: &Auth) -> ApiResult<Self> {
        self.is_authenticated = true;
        match *auth {
            Auth::Key(ref key) => {
                self.handle.username(key)?;
                debug!("using key based authentication");
                Ok(self)
            }
            Auth::Token(ref token) => {
                debug!("using token authentication");
                self.with_header("Authorization", &format!("Bearer {token}"))
            }
        }
    }

    /// adds a specific header to the request
    pub fn with_header(mut self, key: &str, value: &str) -> ApiResult<Self> {
        let value = value.trim().lines().next().unwrap_or("");
        self.headers.append(&format!("{key}: {value}"))?;
        Ok(self)
    }

    /// sets the JSON request body for the request.
    pub fn with_json_body<S: Serialize>(mut self, body: &S) -> ApiResult<Self> {
        let mut body_bytes: Vec<u8> = vec![];
        serde_json::to_writer(&mut body_bytes, &body)
            .map_err(|err| ApiError::with_source(ApiErrorKind::CannotSerializeAsJson, err))?;
        debug!("json body: {}", String::from_utf8_lossy(&body_bytes));
        self.body = Some(body_bytes);
        self.headers.append("Content-Type: application/json")?;
        Ok(self)
    }

    /// attaches some form data to the request.
    pub fn with_form_data(mut self, form: curl::easy::Form) -> ApiResult<Self> {
        debug!("sending form data");
        self.handle.httppost(form)?;
        self.body = None;
        Ok(self)
    }

    /// enables or disables redirects.  The default is off.
    pub fn follow_location(mut self, val: bool) -> ApiResult<Self> {
        debug!("follow redirects: {}", val);
        self.handle.follow_location(val)?;
        Ok(self)
    }

    /// enables a progress bar.
    pub fn progress_bar_mode(mut self, mode: ProgressBarMode) -> ApiResult<Self> {
        self.progress_bar_mode = mode;
        Ok(self)
    }

    pub fn with_retry(
        mut self,
        max_retries: u32,
        retry_on_statuses: &'static [u32],
    ) -> ApiResult<Self> {
        self.max_retries = max_retries;
        self.retry_on_statuses = retry_on_statuses;
        Ok(self)
    }

    /// Get a copy of the header list
    fn get_headers(&self) -> curl::easy::List {
        let mut result = curl::easy::List::new();
        for header_bytes in self.headers.iter() {
            let header = String::from_utf8(header_bytes.to_vec()).unwrap();
            result.append(&header).ok();
        }
        result
    }

    /// Sends the request and writes response data into the given file
    /// instead of the response object's in memory buffer.
    pub fn send_into<W: Write>(&mut self, out: &mut W) -> ApiResult<ApiResponse> {
        let headers = self.get_headers();
        self.handle.http_headers(headers)?;
        let body = self.body.as_deref();
        let url = self.url.clone();
        let (status, headers) =
            send_req(&mut self.handle, out, body, self.progress_bar_mode.clone())?;
        debug!("response status: {}", status);
        Ok(ApiResponse {
            url,
            status,
            headers,
            body: None,
        })
    }

    /// Sends the request and reads the response body into the response object.
    pub fn send(mut self) -> ApiResult<ApiResponse> {
        let mut backoff = get_default_backoff();
        let mut retry_number = 0;

        loop {
            let mut out = vec![];
            debug!(
                "retry number {}, max retries: {}",
                retry_number, self.max_retries,
            );

            let mut rv = self.send_into(&mut out)?;
            if retry_number >= self.max_retries || !self.retry_on_statuses.contains(&rv.status) {
                rv.body = Some(out);
                return Ok(rv);
            }

            // Exponential backoff
            let backoff_timeout = backoff.next_backoff().unwrap();
            debug!(
                "retry number {}, retrying again in {} ms",
                retry_number,
                backoff_timeout.as_milliseconds()
            );
            std::thread::sleep(backoff_timeout);

            retry_number += 1;
        }
    }
}

impl ApiResponse {
    /// Returns the status code of the response
    pub fn status(&self) -> u32 {
        self.status
    }

    /// Indicates that the request failed
    pub fn failed(&self) -> bool {
        self.status >= 400 && self.status <= 600
    }

    /// Indicates that the request succeeded
    pub fn ok(&self) -> bool {
        !self.failed()
    }

    /// Converts the API response into a result object.  This also converts
    /// non okay response codes into errors.
    pub fn into_result(self) -> ApiResult<Self> {
        if let Some(ref body) = self.body {
            let body = String::from_utf8_lossy(body);
            debug!("body: {}", body);

            // Internal helper for making it easier to write integration tests.
            // Should not be used publicly, as it may be removed without prior warning.
            // Accepts a relative or absolute path to the directory where responses should be stored.
            if let Ok(dir) = env::var("SENTRY_DUMP_RESPONSES") {
                if let Err(err) = dump_response(dir, &self.url, body.into_owned()) {
                    debug!("Could not dump a response: {}", err);
                };
            }
        }
        if self.ok() {
            return Ok(self);
        }
        if let Ok(err) = self.deserialize::<ErrorInfo>() {
            Err(ApiError::with_source(
                ApiErrorKind::RequestFailed,
                SentryError {
                    status: self.status(),
                    detail: Some(match err {
                        ErrorInfo::Detail(val) => val,
                        ErrorInfo::Error(val) => val,
                    }),
                    extra: None,
                },
            ))
        } else if let Ok(value) = self.deserialize::<serde_json::Value>() {
            Err(ApiError::with_source(
                ApiErrorKind::RequestFailed,
                SentryError {
                    status: self.status(),
                    detail: Some("request failure".into()),
                    extra: Some(value),
                },
            ))
        } else {
            Err(ApiError::with_source(
                ApiErrorKind::RequestFailed,
                SentryError {
                    status: self.status(),
                    detail: None,
                    extra: None,
                },
            ))
        }
    }

    /// Deserializes the response body into the given type
    pub fn deserialize<T: DeserializeOwned>(&self) -> ApiResult<T> {
        if !self.is_json() {
            return Err(ApiErrorKind::NotJson.into());
        }
        serde_json::from_reader(match self.body {
            Some(ref body) => body,
            None => &b""[..],
        })
        .map_err(|err| ApiError::with_source(ApiErrorKind::BadJson, err))
    }

    /// Like `deserialize` but consumes the response and will convert
    /// failed requests into proper errors.
    pub fn convert<T: DeserializeOwned>(self) -> ApiResult<T> {
        self.into_result().and_then(|x| x.deserialize())
    }

    /// Like convert but produces resource not found errors.
    pub fn convert_rnf<T: DeserializeOwned>(self, res_err: ApiErrorKind) -> ApiResult<T> {
        match self.status() {
            301 | 302 if res_err == ApiErrorKind::ProjectNotFound => {
                #[derive(Deserialize, Debug)]
                struct ErrorDetail {
                    slug: String,
                }

                #[derive(Deserialize, Debug)]
                struct ErrorInfo {
                    detail: ErrorDetail,
                }

                match self.convert::<ErrorInfo>() {
                    Ok(info) => Err(ApiError::with_source(
                        res_err,
                        ProjectRenamedError(info.detail.slug),
                    )),
                    Err(_) => Err(res_err.into()),
                }
            }
            404 => Err(res_err.into()),
            _ => self.into_result().and_then(|x| x.deserialize()),
        }
    }

    /// Iterates over the headers.
    #[allow(dead_code)]
    pub fn headers(&self) -> Headers<'_> {
        Headers {
            lines: &self.headers[..],
            idx: 0,
        }
    }

    /// Looks up the first matching header for a key.
    #[allow(dead_code)]
    pub fn get_header(&self, key: &str) -> Option<&str> {
        for (header_key, header_value) in self.headers() {
            if header_key.eq_ignore_ascii_case(key) {
                return Some(header_value);
            }
        }
        None
    }

    /// Returns the pagination info
    pub fn pagination(&self) -> Pagination {
        self.get_header("link")
            .and_then(|x| x.parse().ok())
            .unwrap_or_default()
    }

    /// Returns true if the response is JSON.
    pub fn is_json(&self) -> bool {
        self.get_header("content-type")
            .and_then(|x| x.split(';').next())
            .unwrap_or("")
            == "application/json"
    }
}

fn log_headers(is_response: bool, data: &[u8]) {
    lazy_static! {
        static ref AUTH_RE: Regex = Regex::new(r"(?i)(authorization):\s*([\w]+)\s+(.*)").unwrap();
    }
    if let Ok(header) = std::str::from_utf8(data) {
        for line in header.lines() {
            if line.is_empty() {
                continue;
            }

            let replaced = AUTH_RE.replace_all(line, |caps: &Captures<'_>| {
                let info = if &caps[1].to_lowercase() == "basic" {
                    caps[3].split(':').next().unwrap().to_string()
                } else {
                    format!("{}***", &caps[3][..std::cmp::min(caps[3].len(), 8)])
                };
                format!("{}: {} {}", &caps[1], &caps[2], info)
            });
            debug!("{} {}", if is_response { ">" } else { "<" }, replaced);
        }
    }
}

fn dump_response(mut dir: String, url: &str, body: String) -> Result<()> {
    if dir.starts_with('~') {
        dir = format!(
            "{}{}",
            dirs::home_dir().unwrap_or_default().display(),
            dir.trim_start_matches('~')
        );
    }
    let filename = Url::parse(url)?.path().trim_matches('/').replace('/', "__");
    create_dir_all(&dir)?;
    let filepath = format!("{}/{}.json", &dir, filename);
    let mut file = File::create(&filepath)?;
    file.write_all(&body.into_bytes())?;
    debug!("Response dumped to: {}", &filepath);
    Ok(())
}

#[derive(Debug, Deserialize)]
#[serde(rename_all = "lowercase")]
enum ErrorInfo {
    Detail(String),
    Error(String),
}

/// Provides the auth details (access scopes)
#[derive(Deserialize, Debug)]
pub struct AuthDetails {
    pub scopes: Vec<String>,
}

/// Indicates which user signed in
#[derive(Deserialize, Debug)]
pub struct User {
    pub email: String,
    pub id: String,
}

/// Provides the authentication information
#[derive(Deserialize, Debug)]
pub struct AuthInfo {
    pub auth: Option<AuthDetails>,
    pub user: Option<User>,
}

/// A release artifact
#[derive(Clone, Deserialize, Debug)]
pub struct Artifact {
    pub id: String,
    pub sha1: String,
    pub name: String,
    pub size: u64,
    pub dist: Option<String>,
    pub headers: HashMap<String, String>,
}

impl Artifact {
    pub fn get_sourcemap_reference(&self) -> Option<&str> {
        get_sourcemap_reference_from_headers(self.headers.iter())
    }
}

/// Information for new releases
#[derive(Debug, Serialize, Default)]
pub struct NewRelease {
    pub version: String,
    pub projects: Vec<String>,
    #[serde(skip_serializing_if = "Option::is_none")]
    pub url: Option<String>,
    #[serde(rename = "dateStarted", skip_serializing_if = "Option::is_none")]
    pub date_started: Option<DateTime<Utc>>,
    #[serde(rename = "dateReleased", skip_serializing_if = "Option::is_none")]
    pub date_released: Option<DateTime<Utc>>,
}

/// A head commit on a release
#[derive(Debug, Serialize, Default)]
pub struct Ref {
    #[serde(rename = "repository")]
    pub repo: String,
    #[serde(rename = "commit")]
    pub rev: String,
    #[serde(rename = "previousCommit")]
    pub prev_rev: Option<String>,
}

#[derive(Debug, Serialize)]
#[serde(rename_all = "lowercase")]
pub enum ReleaseStatus {
    Open,
    Archived,
}

/// Changes to a release
#[derive(Debug, Serialize, Default)]
pub struct UpdatedRelease {
    #[serde(skip_serializing_if = "Option::is_none")]
    pub version: Option<String>,
    #[serde(skip_serializing_if = "Option::is_none")]
    pub projects: Option<Vec<String>>,
    #[serde(skip_serializing_if = "Option::is_none")]
    pub url: Option<String>,
    #[serde(rename = "dateStarted", skip_serializing_if = "Option::is_none")]
    pub date_started: Option<DateTime<Utc>>,
    #[serde(rename = "dateReleased", skip_serializing_if = "Option::is_none")]
    pub date_released: Option<DateTime<Utc>>,
    #[serde(skip_serializing_if = "Option::is_none")]
    pub refs: Option<Vec<Ref>>,
    #[serde(skip_serializing_if = "Option::is_none")]
    pub commits: Option<Vec<GitCommit>>,
    #[serde(skip_serializing_if = "Option::is_none")]
    pub status: Option<ReleaseStatus>,
}

/// Provides all release information from already existing releases
#[derive(Debug, Deserialize)]
pub struct ReleaseInfo {
    pub version: String,
    pub url: Option<String>,
    #[serde(rename = "dateCreated")]
    pub date_created: DateTime<Utc>,
    #[serde(default, rename = "dateReleased")]
    pub date_released: Option<DateTime<Utc>>,
    #[serde(default, rename = "lastEvent")]
    pub last_event: Option<DateTime<Utc>>,
    #[serde(default, rename = "newGroups")]
    pub new_groups: u64,
    #[serde(default)]
    pub projects: Vec<ProjectSlugAndName>,
    #[serde(
        default,
        rename = "lastCommit",
        skip_serializing_if = "Option::is_none"
    )]
    pub last_commit: Option<ReleaseCommit>,
}

#[derive(Debug, Deserialize)]
#[serde(untagged)]
pub enum OptionalReleaseInfo {
    None(NoneReleaseInfo),
    Some(ReleaseInfo),
}

#[derive(Debug, Deserialize)]
#[serde(deny_unknown_fields)]
pub struct NoneReleaseInfo {}

#[derive(Debug, Deserialize)]
pub struct ReleaseCommit {
    pub id: String,
}

#[derive(Debug, Serialize, Deserialize)]
struct GitHubAsset {
    browser_download_url: String,
    name: String,
}

#[derive(Debug, Serialize, Deserialize)]
struct GitHubRelease {
    tag_name: String,
    assets: Vec<GitHubAsset>,
}

#[derive(Debug, Serialize, Deserialize)]
struct RegistryRelease {
    version: String,
    file_urls: HashMap<String, String>,
}

/// Information about sentry CLI releases
pub struct SentryCliRelease {
    pub version: String,
    pub download_url: String,
}

#[derive(Debug, Deserialize, Default)]
pub struct DebugInfoData {
    #[serde(default, rename = "type")]
    pub kind: Option<ObjectKind>,
    #[serde(default)]
    pub features: Vec<String>,
}

/// Debug information files as processed and stored on the server.
/// Can be dSYMs, ELF debug infos, Breakpad symbols, etc...
#[derive(Debug, Deserialize)]
pub struct DebugInfoFile {
    #[serde(rename = "uuid")]
    uuid: Option<DebugId>,
    #[serde(rename = "debugId")]
    id: Option<DebugId>,
    #[serde(rename = "objectName")]
    pub object_name: String,
    #[serde(rename = "cpuName")]
    pub cpu_name: String,
    #[serde(rename = "sha1")]
    pub checksum: String,
    #[serde(default)]
    pub data: DebugInfoData,
}

impl DebugInfoFile {
    pub fn id(&self) -> DebugId {
        self.id.or(self.uuid).unwrap_or_default()
    }
}

#[derive(Debug, Serialize)]
pub struct AssociateProguard {
    pub release_name: String,
    pub proguard_uuid: String,
}

#[derive(Deserialize)]
struct MissingChecksumsResponse {
    missing: HashSet<Digest>,
}

#[derive(Clone, Debug, Deserialize)]
#[serde(rename_all = "camelCase")]
pub struct Issue {
    pub id: String,
    pub short_id: String,
    pub title: String,
    pub last_seen: String,
    pub status: String,
    pub level: String,
}

/// Change information for issue bulk updates.
#[derive(Serialize, Default)]
pub struct IssueChanges {
    #[serde(rename = "status")]
    pub new_status: Option<String>,
    #[serde(rename = "snoozeDuration")]
    pub snooze_duration: Option<i64>,
}

/// Filters for issue bulk requests.
pub enum IssueFilter {
    /// Match no issues
    Empty,
    /// Match on all issues
    All,
    /// Match on the issues with the given IDs
    ExplicitIds(Vec<u64>),
    /// Match on issues with the given status
    Status(String),
}

impl IssueFilter {
    fn get_query_string(&self) -> Option<String> {
        let mut rv = vec![];
        match *self {
            IssueFilter::Empty => {
                return None;
            }
            IssueFilter::All => {}
            IssueFilter::ExplicitIds(ref ids) => {
                if ids.is_empty() {
                    return None;
                }
                for id in ids {
                    rv.push(format!("id={id}"));
                }
            }
            IssueFilter::Status(ref status) => {
                rv.push(format!("status={status}"));
            }
        }
        Some(rv.join("&"))
    }

    pub fn get_filter_from_matches(matches: &ArgMatches) -> Result<IssueFilter> {
        if matches.get_flag("all") {
            return Ok(IssueFilter::All);
        }
        if let Some(status) = matches.get_one::<String>("status") {
            return Ok(IssueFilter::Status(status.into()));
        }
        let mut ids = vec![];
        if let Some(values) = matches.get_many::<String>("id") {
            for value in values {
                ids.push(value.parse::<u64>().context("Invalid issue ID")?);
            }
        }

        if ids.is_empty() {
            Ok(IssueFilter::Empty)
        } else {
            Ok(IssueFilter::ExplicitIds(ids))
        }
    }
}

#[derive(Deserialize, Debug)]
pub struct Organization {
    pub id: String,
    pub slug: String,
    pub name: String,
    #[serde(rename = "dateCreated")]
    pub date_created: DateTime<Utc>,
    #[serde(rename = "isEarlyAdopter")]
    pub is_early_adopter: bool,
    #[serde(rename = "require2FA")]
    pub require_2fa: bool,
    #[serde(rename = "requireEmailVerification")]
    pub require_email_verification: bool,
    pub features: Vec<String>,
}

#[derive(Deserialize, Debug)]
pub struct Team {
    pub id: String,
    pub slug: String,
    pub name: String,
}

#[derive(Deserialize, Debug)]
pub struct ProjectSlugAndName {
    pub slug: String,
    pub name: String,
}

#[derive(Deserialize, Debug)]
pub struct Project {
    pub id: String,
    pub slug: String,
    pub name: String,
    pub team: Option<Team>,
}

#[derive(Debug, Deserialize)]
pub struct Monitor {
    pub id: String,
    pub slug: String,
    pub name: String,
    pub status: String,
}

#[derive(Deserialize, Debug)]
pub struct RepoProvider {
    pub id: String,
    pub name: String,
}

#[derive(Deserialize, Debug)]
pub struct Repo {
    pub id: String,
    pub name: String,
    pub url: Option<String>,
    pub provider: RepoProvider,
    pub status: String,
    #[serde(rename = "dateCreated")]
    pub date_created: DateTime<Utc>,
}

impl fmt::Display for Repo {
    fn fmt(&self, f: &mut fmt::Formatter<'_>) -> fmt::Result {
        write!(f, "{}:{}", &self.provider.id, &self.id)?;
        if let Some(ref url) = self.url {
            write!(f, " ({url})")?;
        }
        Ok(())
    }
}

#[derive(Serialize, Deserialize, Debug, Default)]
pub struct Deploy {
    #[serde(rename = "environment")]
    pub env: String,
    pub name: Option<String>,
    pub url: Option<String>,
    #[serde(rename = "dateStarted")]
    pub started: Option<DateTime<Utc>>,
    #[serde(rename = "dateFinished")]
    pub finished: Option<DateTime<Utc>>,
}

impl Deploy {
    /// Returns the name of this deploy, defaulting to `"unnamed"`.
    pub fn name(&self) -> &str {
        match self.name.as_deref() {
            Some("") | None => "unnamed",
            Some(name) => name,
        }
    }
}

#[derive(Debug, Deserialize, Clone, Copy, Eq, PartialEq, Ord, PartialOrd)]
pub enum ChunkHashAlgorithm {
    #[serde(rename = "sha1")]
    Sha1,
}

#[derive(Debug, Clone, Copy, Ord, PartialOrd, Eq, PartialEq, Default)]
pub enum ChunkCompression {
    /// No compression should be applied
    #[default]
    Uncompressed = 0,
    /// GZIP compression (including header)
    Gzip = 10,
    /// Brotli compression
    Brotli = 20,
}

impl ChunkCompression {
    fn field_name(self) -> &'static str {
        match self {
            ChunkCompression::Uncompressed => "file",
            ChunkCompression::Gzip => "file_gzip",
            ChunkCompression::Brotli => "file_brotli",
        }
    }
}

impl fmt::Display for ChunkCompression {
    fn fmt(&self, f: &mut fmt::Formatter<'_>) -> fmt::Result {
        match *self {
            ChunkCompression::Uncompressed => write!(f, "uncompressed"),
            ChunkCompression::Gzip => write!(f, "gzip"),
            ChunkCompression::Brotli => write!(f, "brotli"),
        }
    }
}

impl<'de> Deserialize<'de> for ChunkCompression {
    fn deserialize<D>(deserializer: D) -> Result<Self, D::Error>
    where
        D: Deserializer<'de>,
    {
        Ok(match String::deserialize(deserializer)?.as_str() {
            "gzip" => ChunkCompression::Gzip,
            "brotli" => ChunkCompression::Brotli,
            // We do not know this compression, so we assume no compression
            _ => ChunkCompression::Uncompressed,
        })
    }
}

#[derive(Clone, Copy, Debug, Eq, PartialEq)]
pub enum ChunkUploadCapability {
    /// Chunked upload of debug files
    DebugFiles,

    /// Chunked upload of release files
    ReleaseFiles,

    /// Chunked upload of standalone artifact bundles
    ArtifactBundles,

    /// Like `ArtifactBundles`, but with deduplicated chunk
    /// upload.
    ArtifactBundlesV2,

    /// Upload of PDBs and debug id overrides
    Pdbs,

    /// Upload of Portable PDBs
    PortablePdbs,

    /// Uploads of source archives
    Sources,

    /// Upload of BCSymbolMap and PList auxiliary DIFs
    BcSymbolmap,

    /// Upload of il2cpp line mappings
    Il2Cpp,

    /// Any other unsupported capability (ignored)
    Unknown,
}

impl<'de> Deserialize<'de> for ChunkUploadCapability {
    fn deserialize<D>(deserializer: D) -> Result<Self, D::Error>
    where
        D: Deserializer<'de>,
    {
        Ok(match String::deserialize(deserializer)?.as_str() {
            "debug_files" => ChunkUploadCapability::DebugFiles,
            "release_files" => ChunkUploadCapability::ReleaseFiles,
            "artifact_bundles" => ChunkUploadCapability::ArtifactBundles,
            "artifact_bundles_v2" => ChunkUploadCapability::ArtifactBundlesV2,
            "pdbs" => ChunkUploadCapability::Pdbs,
            "portablepdbs" => ChunkUploadCapability::PortablePdbs,
            "sources" => ChunkUploadCapability::Sources,
            "bcsymbolmaps" => ChunkUploadCapability::BcSymbolmap,
            "il2cpp" => ChunkUploadCapability::Il2Cpp,
            _ => ChunkUploadCapability::Unknown,
        })
    }
}

fn default_chunk_upload_accept() -> Vec<ChunkUploadCapability> {
    vec![ChunkUploadCapability::DebugFiles]
}

#[derive(Debug, Deserialize)]
#[serde(rename_all = "camelCase")]
pub struct ChunkUploadOptions {
    pub url: String,
    #[serde(rename = "chunksPerRequest")]
    pub max_chunks: u64,
    #[serde(rename = "maxRequestSize")]
    pub max_size: u64,
    #[serde(default)]
    pub max_file_size: u64,
    #[serde(default)]
    pub max_wait: u64,
    pub hash_algorithm: ChunkHashAlgorithm,
    pub chunk_size: u64,
    pub concurrency: u8,
    #[serde(default)]
    pub compression: Vec<ChunkCompression>,
    #[serde(default = "default_chunk_upload_accept")]
    pub accept: Vec<ChunkUploadCapability>,
}

impl ChunkUploadOptions {
    /// Returns whether the given capability is accepted by the chunk upload endpoint.
    pub fn supports(&self, capability: ChunkUploadCapability) -> bool {
        self.accept.contains(&capability)
    }
}

#[derive(Clone, Copy, Debug, Deserialize, Eq, PartialEq, Hash, Ord, PartialOrd)]
pub enum ChunkedFileState {
    #[serde(rename = "error")]
    Error,
    #[serde(rename = "not_found")]
    NotFound,
    #[serde(rename = "created")]
    Created,
    #[serde(rename = "assembling")]
    Assembling,
    #[serde(rename = "ok")]
    Ok,
}

impl ChunkedFileState {
    pub fn is_finished(self) -> bool {
        self == ChunkedFileState::Error || self == ChunkedFileState::Ok
    }

    pub fn is_pending(self) -> bool {
        !self.is_finished()
    }

    pub fn is_err(self) -> bool {
        self == ChunkedFileState::Error || self == ChunkedFileState::NotFound
    }
}

#[derive(Debug, Serialize)]
pub struct ChunkedDifRequest<'a> {
    pub name: &'a str,
    #[serde(skip_serializing_if = "Option::is_none")]
    pub debug_id: Option<DebugId>,
    pub chunks: &'a [Digest],
}

#[derive(Debug, Deserialize)]
#[serde(rename_all = "camelCase")]
pub struct ChunkedDifResponse {
    pub state: ChunkedFileState,
    pub missing_chunks: Vec<Digest>,
    pub detail: Option<String>,
    pub dif: Option<DebugInfoFile>,
}

pub type AssembleDifsRequest<'a> = HashMap<Digest, ChunkedDifRequest<'a>>;
pub type AssembleDifsResponse = HashMap<Digest, ChunkedDifResponse>;

#[derive(Debug, Serialize)]
pub struct ChunkedArtifactRequest<'a> {
    pub checksum: Digest,
    pub chunks: &'a [Digest],
    #[serde(skip_serializing_if = "Vec::is_empty")]
    pub projects: Vec<String>,
    #[serde(skip_serializing_if = "Option::is_none")]
    pub version: Option<&'a str>,
    #[serde(skip_serializing_if = "Option::is_none")]
    pub dist: Option<&'a str>,
}

#[derive(Debug, Deserialize)]
#[serde(rename_all = "camelCase")]
pub struct AssembleArtifactsResponse {
    pub state: ChunkedFileState,
    pub missing_chunks: Vec<Digest>,
    pub detail: Option<String>,
}

#[derive(Debug, Serialize, Clone)]
pub struct PatchSet {
    pub path: String,
    #[serde(rename = "type")]
    pub ty: String,
}

#[derive(Debug, Serialize, Clone)]
pub struct GitCommit {
    pub patch_set: Vec<PatchSet>,
    pub repository: String,
    #[serde(skip_serializing_if = "Option::is_none")]
    pub author_name: Option<String>,
    pub author_email: Option<String>,
    pub timestamp: DateTime<FixedOffset>,
    pub message: Option<String>,
    pub id: String,
}

#[derive(Clone, Debug, Deserialize)]
pub struct ProcessedEvent {
    #[serde(alias = "eventID")]
    pub event_id: Uuid,
    #[serde(default, alias = "dateCreated")]
    pub date_created: String,
    #[serde(default)]
    pub title: String,
    #[serde(default, skip_serializing_if = "Option::is_none")]
    pub project: Option<u64>,
    #[serde(default, skip_serializing_if = "Option::is_none")]
    pub release: Option<String>,
    #[serde(default, skip_serializing_if = "Option::is_none")]
    pub dist: Option<String>,
    #[serde(default, skip_serializing_if = "Values::is_empty")]
    pub exception: Values<Exception>,
    #[serde(default, skip_serializing_if = "Option::is_none")]
    pub user: Option<ProcessedEventUser>,
    #[serde(default, skip_serializing_if = "Option::is_none")]
    pub tags: Option<Vec<ProcessedEventTag>>,
}

#[derive(Clone, Debug, Deserialize)]
pub struct ProcessedEventUser {
    #[serde(skip_serializing_if = "Option::is_none")]
    pub id: Option<String>,
    #[serde(skip_serializing_if = "Option::is_none")]
    pub username: Option<String>,
    #[serde(skip_serializing_if = "Option::is_none")]
    pub email: Option<String>,
    #[serde(skip_serializing_if = "Option::is_none")]
    pub ip_address: Option<String>,
}

impl fmt::Display for ProcessedEventUser {
    fn fmt(&self, f: &mut fmt::Formatter) -> fmt::Result {
        if let Some(id) = &self.id {
            write!(f, "ID: {id}")?;
        }

        if let Some(username) = &self.username {
            write!(f, "Username: {username}")?;
        }

        if let Some(email) = &self.email {
            write!(f, "Email: {email}")?;
        }

        if let Some(ip_address) = &self.ip_address {
            write!(f, "IP: {ip_address}")?;
        }

        Ok(())
    }
}

#[derive(Clone, Debug, Deserialize)]
pub struct ProcessedEventTag {
    pub key: String,
    pub value: String,
}

impl fmt::Display for ProcessedEventTag {
    fn fmt(&self, f: &mut fmt::Formatter) -> fmt::Result {
        write!(f, "{}: {}", &self.key, &self.value)?;
        Ok(())
    }
}

#[derive(Clone, Debug, Deserialize)]
pub struct Region {
    pub name: String,
    pub url: String,
}

#[derive(Clone, Debug, Deserialize)]
pub struct RegionResponse {
    pub regions: Vec<Region>,
}<|MERGE_RESOLUTION|>--- conflicted
+++ resolved
@@ -4,10 +4,7 @@
 //! sentry-cli tool.
 
 mod encoding;
-<<<<<<< HEAD
-=======
 mod pagination;
->>>>>>> b4e581e9
 
 use std::borrow::Cow;
 use std::cell::RefCell;
@@ -50,11 +47,8 @@
 use crate::utils::retry::{get_default_backoff, DurationAsMilliseconds};
 use crate::utils::sourcemaps::get_sourcemap_reference_from_headers;
 use crate::utils::ui::{capitalize_string, make_byte_progress_bar};
-<<<<<<< HEAD
-=======
 
 use self::pagination::Pagination;
->>>>>>> b4e581e9
 use encoding::{PathArg, QueryArg};
 
 struct CurlConnectionManager;
@@ -80,48 +74,6 @@
     static ref API: Mutex<Option<Arc<Api>>> = Mutex::new(None);
 }
 
-<<<<<<< HEAD
-#[derive(Debug, Clone)]
-pub struct Link {
-    results: bool,
-    cursor: String,
-}
-
-#[derive(Debug, Default, Clone)]
-pub struct Pagination {
-    next: Option<Link>,
-}
-
-impl Pagination {
-    pub fn into_next_cursor(self) -> Option<String> {
-        self.next
-            .and_then(|x| if x.results { Some(x.cursor) } else { None })
-    }
-}
-
-impl FromStr for Pagination {
-    type Err = ();
-
-    fn from_str(s: &str) -> Result<Pagination, ()> {
-        let mut rv = Pagination::default();
-        for item in parse_link_header(s) {
-            let target = match item.get("rel") {
-                Some(&"next") => &mut rv.next,
-                _ => continue,
-            };
-
-            *target = Some(Link {
-                results: item.get("results") == Some(&"true"),
-                cursor: (*item.get("cursor").unwrap_or(&"")).to_string(),
-            });
-        }
-
-        Ok(rv)
-    }
-}
-
-=======
->>>>>>> b4e581e9
 #[derive(Clone)]
 pub enum ProgressBarMode {
     Disabled,
