--- conflicted
+++ resolved
@@ -1471,12 +1471,7 @@
             if resp.status() == 404 {
                 break;
             } else {
-<<<<<<< HEAD
-                let next = resp.next_pagination_cursor();
-                if let Some(next) = next {
-=======
                 if let Some(next) = resp.next_pagination_cursor() {
->>>>>>> 29df3e8b
                     cursor = next;
                 } else {
                     break;
