--- conflicted
+++ resolved
@@ -1875,16 +1875,8 @@
                 anyhow::bail!(RetryError::new(rv));
             }
 
-<<<<<<< HEAD
             Ok(rv)
         };
-=======
-            debug!(
-                "retry number {retry_number}, retrying again in {} ms",
-                backoff_timeout.as_milliseconds()
-            );
-            std::thread::sleep(backoff_timeout);
->>>>>>> e700c2a3
 
         send_req
             .retry(backoff)
