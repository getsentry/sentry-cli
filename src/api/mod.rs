--- conflicted
+++ resolved
@@ -3,11 +3,8 @@
 //! to the GitHub API to figure out if there are new releases of the
 //! sentry-cli tool.
 
-<<<<<<< HEAD
+mod encoding;
 mod pagination;
-=======
-mod encoding;
->>>>>>> 67f04f3d
 
 use std::borrow::Cow;
 use std::cell::RefCell;
@@ -50,36 +47,9 @@
 use crate::utils::retry::{get_default_backoff, DurationAsMilliseconds};
 use crate::utils::sourcemaps::get_sourcemap_reference_from_headers;
 use crate::utils::ui::{capitalize_string, make_byte_progress_bar};
-<<<<<<< HEAD
 
 use self::pagination::Pagination;
-
-// Based on https://docs.rs/percent-encoding/1.0.1/src/percent_encoding/lib.rs.html#104
-// WHATWG Spec: https://url.spec.whatwg.org/#percent-encoded-bytes
-// RFC3986 Reserved Characters: https://www.rfc-editor.org/rfc/rfc3986#section-2.2
-const QUERY_ENCODE_SET: AsciiSet = CONTROLS
-    .add(b' ')
-    .add(b'"')
-    .add(b'#')
-    .add(b'<')
-    .add(b'>')
-    .add(b'+');
-const PATH_SEGMENT_ENCODE_SET: AsciiSet = QUERY_ENCODE_SET
-    .add(b'`')
-    .add(b'?')
-    .add(b'{')
-    .add(b'}')
-    .add(b'%')
-    .add(b'/');
-
-/// Wrapper that escapes arguments for URL path segments.
-pub struct PathArg<A: fmt::Display>(A);
-
-/// Wrapper that escapes arguments for URL query segments.
-pub struct QueryArg<A: fmt::Display>(A);
-=======
 use encoding::{PathArg, QueryArg};
->>>>>>> 67f04f3d
 
 struct CurlConnectionManager;
 
@@ -102,67 +72,6 @@
 
 lazy_static! {
     static ref API: Mutex<Option<Arc<Api>>> = Mutex::new(None);
-}
-
-<<<<<<< HEAD
-impl<A: fmt::Display> fmt::Display for QueryArg<A> {
-    fn fmt(&self, f: &mut fmt::Formatter<'_>) -> fmt::Result {
-        utf8_percent_encode(&format!("{}", self.0), &QUERY_ENCODE_SET).fmt(f)
-    }
-}
-
-impl<A: fmt::Display> fmt::Display for PathArg<A> {
-    fn fmt(&self, f: &mut fmt::Formatter<'_>) -> fmt::Result {
-        // if we put values into the path we need to url encode them.  However
-        // special care needs to be taken for any slash character or path
-        // segments that would end up as ".." or "." for security reasons.
-        // Since we cannot handle slashes there we just replace them with the
-        // unicode replacement character as a quick workaround.  This will
-        // typically result in 404s from the server.
-        let mut val = format!("{}", self.0).replace('/', "\u{fffd}");
-        if val == ".." || val == "." {
-            val = "\u{fffd}".into();
-        }
-        utf8_percent_encode(&val, &PATH_SEGMENT_ENCODE_SET).fmt(f)
-=======
-#[derive(Debug, Clone)]
-pub struct Link {
-    results: bool,
-    cursor: String,
-}
-
-#[derive(Debug, Default, Clone)]
-pub struct Pagination {
-    next: Option<Link>,
-}
-
-impl Pagination {
-    pub fn into_next_cursor(self) -> Option<String> {
-        self.next
-            .and_then(|x| if x.results { Some(x.cursor) } else { None })
-    }
-}
-
-impl FromStr for Pagination {
-    type Err = ();
-
-    fn from_str(s: &str) -> Result<Pagination, ()> {
-        let mut rv = Pagination::default();
-        for item in parse_link_header(s) {
-            let target = match item.get("rel") {
-                Some(&"next") => &mut rv.next,
-                _ => continue,
-            };
-
-            *target = Some(Link {
-                results: item.get("results") == Some(&"true"),
-                cursor: (*item.get("cursor").unwrap_or(&"")).to_string(),
-            });
-        }
-
-        Ok(rv)
->>>>>>> 67f04f3d
-    }
 }
 
 #[derive(Clone)]
