--- conflicted
+++ resolved
@@ -202,17 +202,13 @@
 
 #[cfg(test)]
 mod tests {
-<<<<<<< HEAD
     use std::io::Write;
 
     use sentry::types::DebugId;
 
     use crate::utils::fs::TempFile;
 
-    use super::{fixup_js_file, fixup_sourcemap};
-=======
-    use super::{fixup_sourcemap, normalize_sourcemap_url};
->>>>>>> 1279750f
+    use super::{fixup_js_file, fixup_sourcemap, normalize_sourcemap_url};
 
     #[test]
     fn test_fixup_sourcemap() {
@@ -245,7 +241,6 @@
     }
 
     #[test]
-<<<<<<< HEAD
     fn test_fixup_js_file() {
         let source = r#"//# sourceMappingURL=fake1
 some line
@@ -311,7 +306,9 @@
 
         println!("{}", result);
         assert_eq!(result, expected);
-=======
+    }
+
+    #[test]
     fn test_normalize_sourcemap_url() {
         assert_eq!(
             normalize_sourcemap_url("foo/bar/baz.js", "baz.js.map"),
@@ -342,6 +339,5 @@
             normalize_sourcemap_url("././.foo/bar/baz.js", "../quux/baz.js.map"),
             "././.foo/quux/baz.js.map"
         );
->>>>>>> 1279750f
     }
 }