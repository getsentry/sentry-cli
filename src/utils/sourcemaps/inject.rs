use console::style;
use itertools::Itertools;
use symbolic::common::{clean_path, join_path};

use std::fmt;
use std::io::{BufRead, Write};
use std::path::PathBuf;

use anyhow::{bail, Result};
use log::debug;
use sentry::types::DebugId;
use serde_json::Value;

const CODE_SNIPPET_TEMPLATE: &str = r#"!function(){try{var e="undefined"!=typeof window?window:"undefined"!=typeof global?global:"undefined"!=typeof self?self:{},n=(new Error).stack;n&&(e._sentryDebugIds=e._sentryDebugIds||{},e._sentryDebugIds[n]="__SENTRY_DEBUG_ID__")}catch(e){}}()"#;
const DEBUGID_PLACEHOLDER: &str = "__SENTRY_DEBUG_ID__";
const SOURCEMAP_DEBUGID_KEY: &str = "debug_id";
const DEBUGID_COMMENT_PREFIX: &str = "//# debugId";

fn print_section_with_debugid(
    f: &mut fmt::Formatter<'_>,
    title: &str,
    data: &[(PathBuf, DebugId)],
) -> fmt::Result {
    print_section_title(f, title)?;
    for (path, debug_id) in data.iter().sorted_by_key(|x| &x.0) {
        writeln!(f, "    {debug_id} - {}", path.display())?;
    }
    Ok(())
}

fn print_section_title(f: &mut fmt::Formatter<'_>, title: &str) -> fmt::Result {
    writeln!(f, "  {}", style(title).yellow().bold())
}

#[derive(Debug, Clone, Default)]
pub struct InjectReport {
    pub injected: Vec<(PathBuf, DebugId)>,
    pub previously_injected: Vec<(PathBuf, DebugId)>,
    pub sourcemaps: Vec<(PathBuf, DebugId)>,
    pub skipped_sourcemaps: Vec<(PathBuf, DebugId)>,
}

impl InjectReport {
    pub fn is_empty(&self) -> bool {
        self.injected.is_empty()
            && self.previously_injected.is_empty()
            && self.sourcemaps.is_empty()
            && self.skipped_sourcemaps.is_empty()
    }
}

impl fmt::Display for InjectReport {
    fn fmt(&self, f: &mut fmt::Formatter<'_>) -> fmt::Result {
        writeln!(
            f,
            "\n{}",
            style("Source Map Debug ID Injection Report").dim().bold()
        )?;

        if !self.injected.is_empty() {
            print_section_with_debugid(
                f,
                "Modified: The following source files have been modified to have debug ids",
                &self.injected,
            )?;
        }

        if !self.sourcemaps.is_empty() {
            print_section_with_debugid(
                f,
                "Modified: The following sourcemap files have been modified to have debug ids",
                &self.sourcemaps,
            )?;
        }

        if !self.previously_injected.is_empty() {
            print_section_with_debugid(
                f,
                "Ignored: The following source files already have debug ids",
                &self.previously_injected,
            )?;
        }

        if !self.skipped_sourcemaps.is_empty() {
            print_section_with_debugid(
                f,
                "Ignored: The following sourcemap files already have debug ids",
                &self.skipped_sourcemaps,
            )?;
        }

        Ok(())
    }
}

/// Fixes up a minified JS source file with a debug id.
///
/// This changes the source file in several ways:
/// 1. The source code snippet
/// `<CODE_SNIPPET>[<debug_id>]`
/// is inserted at the earliest possible position, which is after an initial
/// block of comments and empty lines and an optional
/// `"use strict";` or `'use strict';` statement.
/// 2. A comment of the form `//# debugId=<debug_id>` is appended to the file.
/// 3. The last source mapping comment (a comment starting with
/// `//# sourceMappingURL=` or `//@ sourceMappingURL=`) is moved to
/// the very end of the file, after the debug id comment from 2.
/// # Example
/// ```
/// let file = "
/// // a
/// // comment
/// // block
///
/// // another
/// // comment
/// // block
///
/// 'use strict';
/// function t(t) {
///   return '[object Object]' === Object.prototype.toString.call(t);
/// }
/// //# sourceMappingURL=/path/to/sourcemap
/// ";
///
/// let mut file = file.as_bytes().to_vec();
/// fixup_js_file(&mut file, DebugId::default()).unwrap();
///
/// assert_eq!(
///     std::str::from_utf8(&file).unwrap(),
///     r#"
/// // a
/// // comment
/// // block
///
/// // another
/// // comment
/// // block
///
/// 'use strict';
/// !function(){try{var e="undefined"!=typeof window?window:"undefined"!=typeof global?global:"undefined"!=typeof self?self:{},n=(new Error).stack;n&&(e._sentryDebugIds=e._sentryDebugIds||{},e._sentryDebugIds[n]="00000000-0000-0000-0000-000000000000")}catch(e){}}()
/// function t(t) {
///   return '[object Object]' === Object.prototype.toString.call(t);
/// }
/// //# debugId=00000000-0000-0000-0000-000000000000
/// //# sourceMappingURL=/path/to/sourcemap
/// "#
/// );
/// ```
pub fn fixup_js_file(js_contents: &mut Vec<u8>, debug_id: DebugId) -> Result<()> {
    let js_lines: Result<Vec<String>, _> = js_contents.lines().collect();
    let mut js_lines = js_lines?;

    js_contents.clear();

    // Find the last source mapping URL comment, it's the only one that counts
    let sourcemap_comment_idx = js_lines
        .iter()
        .enumerate()
        .rev()
        .find(|(_idx, line)| {
            line.starts_with("//# sourceMappingURL=") || line.starts_with("//@ sourceMappingURL=")
        })
        .map(|(idx, _)| idx);

    let sourcemap_comment = sourcemap_comment_idx.map(|idx| js_lines.remove(idx));

    let mut js_lines = js_lines.into_iter().peekable();

    // Write comments and empty lines at the start back to the file
    while let Some(comment_or_empty) =
        js_lines.next_if(|line| line.trim().is_empty() || line.trim().starts_with("//"))
    {
        writeln!(js_contents, "{comment_or_empty}")?;
    }

    // Write one "use strict" statement back to the file, if there is one
    if let Some(use_strict) = js_lines.next_if(|line| {
        line.trim().starts_with("\"use strict\";") || line.trim().starts_with("'use strict';")
    }) {
        writeln!(js_contents, "{use_strict}")?;
    }

    // Inject the code snippet
    let to_inject = CODE_SNIPPET_TEMPLATE.replace(DEBUGID_PLACEHOLDER, &debug_id.to_string());
    writeln!(js_contents, "{to_inject}")?;

    // Write other lines
    for line in js_lines {
        writeln!(js_contents, "{line}")?;
    }

    // Write the debug id comment
    writeln!(js_contents, "{DEBUGID_COMMENT_PREFIX}={debug_id}")?;

    // Lastly, write the source mapping URL comment, if there was one
    if let Some(sourcemap_comment) = sourcemap_comment {
        writeln!(js_contents, "{sourcemap_comment}")?;
    }

    Ok(())
}

/// Generates a debug ID from bytes.
pub fn debug_id_from_bytes_hashed(bytes: &[u8]) -> DebugId {
    let mut hash = sha1_smol::Sha1::new();
    hash.update(bytes);
    let mut sha1_bytes = [0u8; 16];
    sha1_bytes.copy_from_slice(&hash.digest().bytes()[..16]);
    DebugId::from_uuid(uuid::Builder::from_sha1_bytes(sha1_bytes).into_uuid())
}

/// Fixes up a sourcemap file with a debug id.
///
/// If the file already contains a debug id under the `debug_id` key, it is left unmodified.
/// Otherwise, a fresh debug id is inserted under that key.
///
/// This also adds an empty mapping at the beginning to account for the fact that the minified
/// source file has a line added to it at or near the top.
///
/// In either case, the value of the `debug_id` key is returned.
pub fn fixup_sourcemap(sourcemap_contents: &mut Vec<u8>) -> Result<(DebugId, bool)> {
    let mut sourcemap: Value = serde_json::from_slice(sourcemap_contents)?;

    let Some(map) = sourcemap.as_object_mut() else {
        bail!("Invalid sourcemap");
    };

    let Some(mappings) = map.get_mut("mappings") else {
        bail!("Invalid sourcemap");
    };

    let Value::String(mappings) = mappings else {
        bail!("Invalid sourcemap");
    };

    // Insert empty mapping at the start
    *mappings = format!(";{mappings}");

    let (debug_id, modified) = match map.get(SOURCEMAP_DEBUGID_KEY) {
        Some(id) => {
            let debug_id = serde_json::from_value(id.clone())?;
            debug!("Sourcemap already has a debug id");
            (debug_id, false)
        }

        None => {
            let debug_id = debug_id_from_bytes_hashed(sourcemap_contents);
            let id = serde_json::to_value(debug_id)?;
            map.insert(SOURCEMAP_DEBUGID_KEY.to_string(), id);
<<<<<<< HEAD

            (debug_id, true)
=======
            sourcemap_contents.clear();
            serde_json::to_writer(sourcemap_contents, &sourcemap)?;
            Ok((debug_id, true))
>>>>>>> 6895d153
        }
    };

    sourcemap_contents.clear();
    serde_json::to_writer(sourcemap_contents, &sourcemap)?;

    Ok((debug_id, modified))
}

/// Computes a normalized sourcemap URL from a source file's own URL und the relative URL of its sourcemap.
///
/// Roughly, this will combine a source URL of `some/dir/source.js` and a sourcemap URL of `path/to/source.min.js`
/// to `some/dir/path/to/source.min.js`, taking `..` and `.` path segments as well as absolute sourcemap URLs
/// into account.
///
/// Leading `./` segments will be preserved.
pub fn normalize_sourcemap_url(source_url: &str, sourcemap_url: &str) -> String {
    let base_url = source_url
        .rsplit_once('/')
        .map(|(base, _)| base)
        .unwrap_or("");

    let joined = join_path(base_url, sourcemap_url);
    let mut cutoff = 0;
    while joined[cutoff..].starts_with("./") {
        cutoff += 2;
    }

    format!("{}{}", &joined[..cutoff], clean_path(&joined[cutoff..]))
}

#[cfg(test)]
mod tests {
    use std::io::Write;

    use sentry::types::DebugId;

    use crate::utils::fs::TempFile;

    use super::{fixup_js_file, fixup_sourcemap, normalize_sourcemap_url};

    #[test]
    fn test_fixup_sourcemap() {
        for sourcemap_path in &[
            "server/chunks/1.js.map",
            "server/edge-runtime-webpack.js.map",
            "server/pages/_document.js.map",
            "server/pages/asdf.js.map",
            "static/chunks/575-bb7d7e0e6de8d623.js.map",
            "static/chunks/app/client/page-d5742c254d9533f8.js.map",
            "static/chunks/pages/asdf-05b39167abbe433b.js.map",
        ] {
            let mut sourcemap_contents = std::fs::read(format!(
                "tests/integration/_fixtures/inject/{sourcemap_path}"
            ))
            .unwrap();

            assert!(
                sourcemap::decode_slice(&sourcemap_contents).is_ok(),
                "sourcemap is valid before injection"
            );

            fixup_sourcemap(&mut sourcemap_contents).unwrap();

            assert!(
                sourcemap::decode_slice(&sourcemap_contents).is_ok(),
                "sourcemap is valid after injection"
            );
        }
    }

    #[test]
    fn test_fixup_js_file() {
        let source = r#"//# sourceMappingURL=fake1
some line
//# sourceMappingURL=fake2
//# sourceMappingURL=real
something else"#;

        let debug_id = DebugId::default();

        let mut source = Vec::from(source);

        fixup_js_file(&mut source, debug_id).unwrap();

        let expected = r#"//# sourceMappingURL=fake1
!function(){try{var e="undefined"!=typeof window?window:"undefined"!=typeof global?global:"undefined"!=typeof self?self:{},n=(new Error).stack;n&&(e._sentryDebugIds=e._sentryDebugIds||{},e._sentryDebugIds[n]="00000000-0000-0000-0000-000000000000")}catch(e){}}()
some line
//# sourceMappingURL=fake2
something else
//# debugId=00000000-0000-0000-0000-000000000000
//# sourceMappingURL=real
"#;

        assert_eq!(std::str::from_utf8(&source).unwrap(), expected);
    }

    #[test]
    fn test_fixup_js_file_fs_roundtrip() {
        let source = r#"//# sourceMappingURL=fake


some line
//# sourceMappingURL=fake
//# sourceMappingURL=fake
//# sourceMappingURL=fake
//# sourceMappingURL=fake
//# sourceMappingURL=fake
//# sourceMappingURL=fake
//# sourceMappingURL=fake
//# sourceMappingURL=fake
//# sourceMappingURL=fake
//# sourceMappingURL=fake
//# sourceMappingURL=fake
//# sourceMappingURL=fake
//# sourceMappingURL=fake
//# sourceMappingURL=real
something else"#;

        let temp_file = TempFile::create().unwrap();
        {
            let mut file = temp_file.open().unwrap();
            write!(file, "{source}").unwrap();
        }

        let debug_id = DebugId::default();
        let mut source = std::fs::read(temp_file.path()).unwrap();

        fixup_js_file(&mut source, debug_id).unwrap();

        {
            let mut file = temp_file.open().unwrap();
            file.write_all(&source).unwrap();
        }

        let result = std::fs::read_to_string(temp_file.path()).unwrap();
        let expected = r#"//# sourceMappingURL=fake


!function(){try{var e="undefined"!=typeof window?window:"undefined"!=typeof global?global:"undefined"!=typeof self?self:{},n=(new Error).stack;n&&(e._sentryDebugIds=e._sentryDebugIds||{},e._sentryDebugIds[n]="00000000-0000-0000-0000-000000000000")}catch(e){}}()
some line
//# sourceMappingURL=fake
//# sourceMappingURL=fake
//# sourceMappingURL=fake
//# sourceMappingURL=fake
//# sourceMappingURL=fake
//# sourceMappingURL=fake
//# sourceMappingURL=fake
//# sourceMappingURL=fake
//# sourceMappingURL=fake
//# sourceMappingURL=fake
//# sourceMappingURL=fake
//# sourceMappingURL=fake
//# sourceMappingURL=fake
something else
//# debugId=00000000-0000-0000-0000-000000000000
//# sourceMappingURL=real
"#;

        println!("{}", result);
        assert_eq!(result, expected);
    }

    #[test]
    fn test_fixup_js_file_use_strict() {
        let source = r#"//# sourceMappingURL=fake1

  // some other comment
 "use strict"; rest of the line
'use strict';
some line
//# sourceMappingURL=fake2
//# sourceMappingURL=real
something else"#;

        let debug_id = DebugId::default();

        let mut source = Vec::from(source);

        fixup_js_file(&mut source, debug_id).unwrap();

        let expected = r#"//# sourceMappingURL=fake1

  // some other comment
 "use strict"; rest of the line
!function(){try{var e="undefined"!=typeof window?window:"undefined"!=typeof global?global:"undefined"!=typeof self?self:{},n=(new Error).stack;n&&(e._sentryDebugIds=e._sentryDebugIds||{},e._sentryDebugIds[n]="00000000-0000-0000-0000-000000000000")}catch(e){}}()
'use strict';
some line
//# sourceMappingURL=fake2
something else
//# debugId=00000000-0000-0000-0000-000000000000
//# sourceMappingURL=real
"#;

        assert_eq!(std::str::from_utf8(&source).unwrap(), expected);
    }

    #[test]
    fn test_normalize_sourcemap_url() {
        assert_eq!(
            normalize_sourcemap_url("foo/bar/baz.js", "baz.js.map"),
            "foo/bar/baz.js.map"
        );

        assert_eq!(
            normalize_sourcemap_url("baz.js", "baz.js.map"),
            "baz.js.map"
        );

        assert_eq!(
            normalize_sourcemap_url("foo/bar/baz.js", ".././baz.js.map"),
            "foo/baz.js.map"
        );

        assert_eq!(
            normalize_sourcemap_url("baz.js", ".././baz.js.map"),
            "../baz.js.map"
        );

        assert_eq!(
            normalize_sourcemap_url("foo/bar/baz.js", "/quux/baz.js.map"),
            "/quux/baz.js.map"
        );

        assert_eq!(
            normalize_sourcemap_url("././.foo/bar/baz.js", "../quux/baz.js.map"),
            "././.foo/quux/baz.js.map"
        );
    }
}<|MERGE_RESOLUTION|>--- conflicted
+++ resolved
@@ -248,14 +248,7 @@
             let debug_id = debug_id_from_bytes_hashed(sourcemap_contents);
             let id = serde_json::to_value(debug_id)?;
             map.insert(SOURCEMAP_DEBUGID_KEY.to_string(), id);
-<<<<<<< HEAD
-
             (debug_id, true)
-=======
-            sourcemap_contents.clear();
-            serde_json::to_writer(sourcemap_contents, &sourcemap)?;
-            Ok((debug_id, true))
->>>>>>> 6895d153
         }
     };
 
