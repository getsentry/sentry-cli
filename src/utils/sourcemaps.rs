//! Provides sourcemap validation functionality.
use std::collections::{BTreeSet, HashMap, HashSet};
use std::ffi::OsStr;
use std::io::Write;
use std::mem;
use std::path::{Path, PathBuf};
use std::str;
use std::str::FromStr;

use anyhow::{bail, Context, Error, Result};
use console::style;
use indicatif::ProgressStyle;
use log::{debug, info, warn};
use sentry::types::DebugId;
use sha1_smol::Digest;
use symbolic::debuginfo::js::{
    discover_debug_id, discover_sourcemap_embedded_debug_id, discover_sourcemaps_location,
};
use symbolic::debuginfo::sourcebundle::SourceFileType;
use url::Url;
use uuid::Uuid;

use crate::api::Api;
use crate::utils::enc::decode_unknown_string;
use crate::utils::file_search::ReleaseFileMatch;
use crate::utils::file_upload::{
    initialize_legacy_release_upload, FileUpload, SourceFile, SourceFiles, UploadContext,
};
use crate::utils::logging::is_quiet_mode;
use crate::utils::progress::ProgressBar;
use crate::utils::sourcemaps::inject::{fixup_js_file, normalize_sourcemap_url, InjectReport};

pub mod inject;

/// The string prefix denoting a data URL.
///
/// Data URLs are used to embed sourcemaps directly in javascript source files.
const DATA_PREAMBLE: &str = "data:application/json;base64,";

fn is_likely_minified_js(code: &[u8]) -> bool {
    // if we have a debug id or source maps location reference, this is a minified file
    if let Ok(code) = std::str::from_utf8(code) {
        if discover_debug_id(code).is_some() || discover_sourcemaps_location(code).is_some() {
            return true;
        }
    }
    if let Ok(code_str) = decode_unknown_string(code) {
        might_be_minified::analyze_str(&code_str).is_likely_minified()
    } else {
        false
    }
}

fn join_url(base_url: &str, url: &str) -> Result<String> {
    if base_url.starts_with("~/") {
        match Url::parse(&format!("http://{base_url}"))?.join(url) {
            Ok(url) => {
                let rv = url.to_string();
                if let Some(rest) = rv.strip_prefix("http://~/") {
                    Ok(format!("~/{rest}"))
                } else {
                    Ok(rv)
                }
            }
            Err(x) => Err(Error::from(x).context("could not join URL")),
        }
    } else {
        Ok(Url::parse(base_url)?.join(url)?.to_string())
    }
}

fn split_url(url: &str) -> (Option<&str>, &str, Option<&str>) {
    let mut part_iter = url.rsplitn(2, '/');
    let (filename, ext) = part_iter
        .next()
        .map(|x| {
            let mut fn_iter = x.splitn(2, '.');
            (fn_iter.next(), fn_iter.next())
        })
        .unwrap_or((None, None));
    let path = part_iter.next();
    (path, filename.unwrap_or(""), ext)
}

fn unsplit_url(path: Option<&str>, basename: &str, ext: Option<&str>) -> String {
    let mut rv = String::new();
    if let Some(path) = path {
        rv.push_str(path);
        rv.push('/');
    }
    rv.push_str(basename);
    if let Some(ext) = ext {
        rv.push('.');
        rv.push_str(ext);
    }
    rv
}

pub fn get_sourcemap_ref_from_headers(file: &SourceFile) -> Option<sourcemap::SourceMapRef> {
    get_sourcemap_reference_from_headers(file.headers.iter().map(|(k, v)| (k, v)))
        .map(|sm_ref| sourcemap::SourceMapRef::Ref(sm_ref.to_string()))
}

pub fn get_sourcemap_ref_from_contents(file: &SourceFile) -> Option<sourcemap::SourceMapRef> {
    sourcemap::locate_sourcemap_reference_slice(&file.contents).unwrap_or(None)
}

pub fn get_sourcemap_ref(file: &SourceFile) -> Option<sourcemap::SourceMapRef> {
    get_sourcemap_ref_from_headers(file).or_else(|| get_sourcemap_ref_from_contents(file))
}

pub fn get_sourcemap_reference_from_headers<'a, I: Iterator<Item = (&'a String, &'a String)>>(
    headers: I,
) -> Option<&'a str> {
    for (k, v) in headers {
        let ki = &k.to_lowercase();
        if ki == "sourcemap" || ki == "x-sourcemap" {
            return Some(v.as_str());
        }
    }
    None
}

fn guess_sourcemap_reference(sourcemaps: &HashSet<String>, min_url: &str) -> Result<String> {
    // if there is only one sourcemap in total we just assume that's the one.
    // We just need to make sure that we fix up the reference if we need to
    // (eg: ~/ -> /).
    if sourcemaps.len() == 1 {
        return Ok(sourcemap::make_relative_path(
            min_url,
            sourcemaps.iter().next().unwrap(),
        ));
    }

    let map_ext = "map";
    let (path, basename, ext) = split_url(min_url);

    // foo.min.js -> foo.map
    if sourcemaps.contains(&unsplit_url(path, basename, Some("map"))) {
        return Ok(unsplit_url(None, basename, Some("map")));
    }

    if let Some(ext) = ext.as_ref() {
        // foo.min.js -> foo.min.js.map
        let new_ext = format!("{ext}.{map_ext}");
        if sourcemaps.contains(&unsplit_url(path, basename, Some(&new_ext))) {
            return Ok(unsplit_url(None, basename, Some(&new_ext)));
        }

        // foo.min.js -> foo.js.map
        if let Some(rest) = ext.strip_prefix("min.") {
            let new_ext = format!("{rest}.{map_ext}");
            if sourcemaps.contains(&unsplit_url(path, basename, Some(&new_ext))) {
                return Ok(unsplit_url(None, basename, Some(&new_ext)));
            }
        }

        // foo.min.js -> foo.min.map
        let mut parts: Vec<_> = ext.split('.').collect();
        if parts.len() > 1 {
            let parts_len = parts.len();
            parts[parts_len - 1] = map_ext;
            let new_ext = parts.join(".");
            if sourcemaps.contains(&unsplit_url(path, basename, Some(&new_ext))) {
                return Ok(unsplit_url(None, basename, Some(&new_ext)));
            }
        }
    }

    bail!("Could not auto-detect referenced sourcemap for {}", min_url);
}

pub struct SourceMapProcessor {
    pending_sources: HashSet<(String, ReleaseFileMatch)>,
    sources: SourceFiles,
    sourcemap_references: HashMap<String, Option<String>>,
    debug_ids: HashMap<String, DebugId>,
}

fn is_hermes_bytecode(slice: &[u8]) -> bool {
    // The hermes bytecode format magic is defined here:
    // https://github.com/facebook/hermes/blob/5243222ef1d92b7393d00599fc5cff01d189a88a/include/hermes/BCGen/HBC/BytecodeFileFormat.h#L24-L25
    const HERMES_MAGIC: [u8; 8] = [0xC6, 0x1F, 0xBC, 0x03, 0xC1, 0x03, 0x19, 0x1F];
    slice.starts_with(&HERMES_MAGIC)
}

impl SourceMapProcessor {
    /// Creates a new sourcemap validator.
    pub fn new() -> SourceMapProcessor {
        SourceMapProcessor {
            pending_sources: HashSet::new(),
            sources: HashMap::new(),
            sourcemap_references: HashMap::new(),
            debug_ids: HashMap::new(),
        }
    }

    /// Adds a new file for processing.
    pub fn add(&mut self, url: &str, file: ReleaseFileMatch) -> Result<()> {
        self.pending_sources.insert((url.to_string(), file));
        Ok(())
    }

    fn flush_pending_sources(&mut self) {
        if self.pending_sources.is_empty() {
            return;
        }

        let progress_style = ProgressStyle::default_bar().template(&format!(
            "{} {{msg}}\n{{wide_bar}} {{pos}}/{{len}}",
            style(">").cyan()
        ));
        let pb = ProgressBar::new(self.pending_sources.len());
        pb.set_style(progress_style);

        println!(
            "{} Analyzing {} sources",
            style(">").dim(),
            style(self.pending_sources.len()).yellow()
        );
        for (url, mut file) in self.pending_sources.drain() {
            pb.set_message(&url);

            let (ty, debug_id) = if sourcemap::is_sourcemap_slice(&file.contents) {
                (
                    SourceFileType::SourceMap,
                    std::str::from_utf8(&file.contents)
                        .ok()
                        .and_then(discover_sourcemap_embedded_debug_id),
                )
            } else if file
                .path
                .file_name()
                .and_then(OsStr::to_str)
                .map(|x| x.ends_with("bundle"))
                .unwrap_or(false)
                && sourcemap::ram_bundle::is_ram_bundle_slice(&file.contents)
            {
                (SourceFileType::IndexedRamBundle, None)
            } else if file
                .path
                .file_name()
                .and_then(OsStr::to_str)
                .map(|x| x.contains(".min."))
                .unwrap_or(false)
                || is_likely_minified_js(&file.contents)
            {
                (
                    SourceFileType::MinifiedSource,
                    std::str::from_utf8(&file.contents)
                        .ok()
                        .and_then(discover_debug_id),
                )
            } else if is_hermes_bytecode(&file.contents) {
                // This is actually a big hack:
                // For the react-native Hermes case, we skip uploading the bytecode bundle,
                // and rather flag it as an empty "minified source". That way, it
                // will get a SourceMap reference, and the server side processor
                // should deal with it accordingly.
                file.contents.clear();
                (SourceFileType::MinifiedSource, None)
            } else {
                (SourceFileType::Source, None)
            };

            // attach the debug id to the artifact bundle when it's detected
            let mut headers = Vec::new();
            if let Some(debug_id) = debug_id {
                headers.push(("debug-id".to_string(), debug_id.to_string()));
                self.debug_ids.insert(url.clone(), debug_id);
            }

            self.sources.insert(
                url.clone(),
                SourceFile {
                    url: url.clone(),
                    path: file.path,
                    contents: file.contents,
                    ty,
                    headers,
                    messages: vec![],
                    already_uploaded: false,
                },
            );
            pb.inc(1);
        }

        self.collect_sourcemap_references();

        pb.finish_with_duration("Analyzing");
    }

    /// Collect references to sourcemaps in minified source files
    /// and saves them in `self.sourcemap_references`.
    fn collect_sourcemap_references(&mut self) {
        let sourcemaps = self
            .sources
            .iter()
            .map(|x| x.1)
            .filter(|x| x.ty == SourceFileType::SourceMap)
            .map(|x| x.url.to_string())
            .collect();

        for source in self.sources.values_mut() {
            if source.ty != SourceFileType::MinifiedSource {
                continue;
            }

            if self.sourcemap_references.contains_key(&source.url) {
                continue;
            }

            let Ok(contents) = std::str::from_utf8(&source.contents) else {
                continue;
            };

            let sourcemap_url = match discover_sourcemaps_location(contents) {
                Some(url) => url.to_string(),
                None => match guess_sourcemap_reference(&sourcemaps, &source.url) {
                    Ok(target_url) => target_url.to_string(),
                    Err(err) => {
                        source.warn(format!(
                            "could not determine a source map reference ({err})"
                        ));
                        self.sourcemap_references
                            .insert(source.url.to_string(), None);
                        continue;
                    }
                },
            };

            self.sourcemap_references
                .insert(source.url.to_string(), Some(sourcemap_url));
        }
    }

    pub fn dump_log(&self, title: &str) {
        if is_quiet_mode() {
            return;
        }

        let mut sources: Vec<_> = self.sources.values().collect();
        sources.sort_by_key(|&source| (source.ty, source.url.clone()));

        println!();
        println!("{}", style(title).dim().bold());
        let mut sect = None;

        for source in sources {
            if Some(source.ty) != sect {
                println!(
                    "  {}",
                    style(match source.ty {
                        SourceFileType::Source => "Scripts",
                        SourceFileType::MinifiedSource => "Minified Scripts",
                        SourceFileType::SourceMap => "Source Maps",
                        SourceFileType::IndexedRamBundle => "Indexed RAM Bundles (expanded)",
                    })
                    .yellow()
                    .bold()
                );
                sect = Some(source.ty);
            }

            if source.already_uploaded {
                println!(
                    "    {}",
                    style(format!("{} (skipped; already uploaded)", &source.url)).yellow()
                );
                continue;
            }

            let mut pieces = Vec::new();

            if source.ty == SourceFileType::MinifiedSource {
                if let Some(sm_ref) = get_sourcemap_ref(source) {
                    pieces.push(format!("sourcemap at {}", style(sm_ref.get_url()).cyan()));
                } else {
                    pieces.push("no sourcemap ref".into());
                }
            }
            if let Some((_, debug_id)) = source.headers.iter().find(|x| x.0 == "debug-id") {
                pieces.push(format!("debug id {}", style(debug_id).yellow()));
            }

            if pieces.is_empty() {
                println!("    {}", source.url);
            } else {
                println!("    {} ({})", source.url, pieces.join(", "));
            }

            for msg in source.messages.iter() {
                println!("      - {}: {}", style(&msg.0).red(), msg.1);
            }
        }
    }

    /// Validates all sources within.
    pub fn validate_all(&mut self) -> Result<()> {
        self.flush_pending_sources();
        let source_urls = self.sources.keys().cloned().collect();
        let sources: Vec<&mut SourceFile> = self.sources.values_mut().collect();
        let mut failed = false;

        println!("{} Validating sources", style(">").dim());

        let progress_style = ProgressStyle::default_bar().template(&format!(
            "{} {{msg}}\n{{wide_bar}} {{pos}}/{{len}}",
            style(">").cyan()
        ));
        let pb = ProgressBar::new(sources.len());
        pb.set_style(progress_style);

        for source in sources {
            pb.set_message(&source.url);
            match source.ty {
                SourceFileType::Source | SourceFileType::MinifiedSource => {
                    if let Err(err) = validate_script(source) {
                        source.error(format!("failed to process: {err}"));
                        failed = true;
                    }
                }
                SourceFileType::SourceMap => {
                    if let Err(err) = validate_sourcemap(&source_urls, source) {
                        source.error(format!("failed to process: {err}"));
                        failed = true;
                    }
                }
                SourceFileType::IndexedRamBundle => (),
            }
            pb.inc(1);
        }
        pb.finish_and_clear();

        if !failed {
            return Ok(());
        }

        self.dump_log("Source Map Validation Report");
        bail!("Encountered problems when validating source maps.");
    }

    /// Unpacks the given RAM bundle into a list of module sources and their sourcemaps
    pub fn unpack_ram_bundle(
        &mut self,
        ram_bundle: &sourcemap::ram_bundle::RamBundle,
        bundle_source_url: &str,
    ) -> Result<()> {
        // We need this to flush all pending sourcemaps
        self.flush_pending_sources();

        debug!("Trying to guess the sourcemap reference");
        let sourcemaps_references = self
            .sources
            .values()
            .filter(|x| x.ty == SourceFileType::SourceMap)
            .map(|x| x.url.to_string())
            .collect();

        let sourcemap_url =
            match guess_sourcemap_reference(&sourcemaps_references, bundle_source_url) {
                Ok(filename) => {
                    let (path, _, _) = split_url(bundle_source_url);
                    unsplit_url(path, &filename, None)
                }
                Err(_) => {
                    warn!("Sourcemap reference for {} not found!", bundle_source_url);
                    return Ok(());
                }
            };
        debug!(
            "Sourcemap reference for {} found: {}",
            bundle_source_url, sourcemap_url
        );

        let sourcemap_content = match self.sources.get(&sourcemap_url) {
            Some(source) => &source.contents,
            None => {
                warn!(
                    "Cannot find the sourcemap for the RAM bundle using the URL: {}, skipping",
                    sourcemap_url
                );
                return Ok(());
            }
        };

        let sourcemap_index = match sourcemap::decode_slice(sourcemap_content)? {
            sourcemap::DecodedMap::Index(sourcemap_index) => sourcemap_index,
            _ => {
                warn!("Invalid sourcemap type for RAM bundle, skipping");
                return Ok(());
            }
        };

        // We don't need the RAM bundle sourcemap itself
        self.sources.remove(&sourcemap_url);

        let ram_bundle_iter =
            sourcemap::ram_bundle::split_ram_bundle(ram_bundle, &sourcemap_index).unwrap();
        for result in ram_bundle_iter {
            let (name, sourceview, sourcemap) = result?;

            debug!("Inserting source for {}", name);
            let source_url = join_url(bundle_source_url, &name)?;
            self.sources.insert(
                source_url.clone(),
                SourceFile {
                    url: source_url.clone(),
                    path: PathBuf::from(name.clone()),
                    contents: sourceview.source().as_bytes().to_vec(),
                    ty: SourceFileType::MinifiedSource,
                    headers: vec![],
                    messages: vec![],
                    already_uploaded: false,
                },
            );

            debug!("Inserting sourcemap for {}", name);
            let sourcemap_name = format!("{name}.map");
            let sourcemap_url = join_url(bundle_source_url, &sourcemap_name)?;
            let mut sourcemap_content: Vec<u8> = vec![];
            sourcemap.to_writer(&mut sourcemap_content)?;
            self.sources.insert(
                sourcemap_url.clone(),
                SourceFile {
                    url: sourcemap_url.clone(),
                    path: PathBuf::from(sourcemap_name),
                    contents: sourcemap_content,
                    ty: SourceFileType::SourceMap,
                    headers: vec![],
                    messages: vec![],
                    already_uploaded: false,
                },
            );
        }
        Ok(())
    }

    /// Replaces indexed RAM bundle entries with their expanded sources and sourcemaps
    pub fn unpack_indexed_ram_bundles(&mut self) -> Result<()> {
        let mut ram_bundles = Vec::new();

        // Drain RAM bundles from self.sources
        for (url, source) in mem::take(&mut self.sources).into_iter() {
            if source.ty == SourceFileType::IndexedRamBundle {
                ram_bundles.push(source);
            } else {
                self.sources.insert(url, source);
            }
        }

        for bundle_source in ram_bundles {
            debug!("Parsing RAM bundle ({})...", bundle_source.path.display());
            let ram_bundle = sourcemap::ram_bundle::RamBundle::parse_indexed_from_slice(
                &bundle_source.contents,
            )?;
            self.unpack_ram_bundle(&ram_bundle, &bundle_source.url)?;
        }
        Ok(())
    }

    /// Automatically rewrite all source maps.
    ///
    /// This inlines sources, flattens indexes and skips individual uploads.
    pub fn rewrite(&mut self, prefixes: &[&str]) -> Result<()> {
        self.flush_pending_sources();

        println!("{} Rewriting sources", style(">").dim());

        self.unpack_indexed_ram_bundles()?;

        let progress_style = ProgressStyle::default_bar().template(&format!(
            "{} {{msg}}\n{{wide_bar}} {{pos}}/{{len}}",
            style(">").cyan()
        ));
        let pb = ProgressBar::new(self.sources.len());
        pb.set_style(progress_style);

        for source in self.sources.values_mut() {
            pb.set_message(&source.url);
            if source.ty != SourceFileType::SourceMap {
                pb.inc(1);
                continue;
            }
            let options = sourcemap::RewriteOptions {
                load_local_source_contents: true,
                strip_prefixes: prefixes,
                ..Default::default()
            };
            let mut new_source: Vec<u8> = Vec::new();
            match sourcemap::decode_slice(&source.contents)? {
                sourcemap::DecodedMap::Regular(sm) => {
                    sm.rewrite(&options)?.to_writer(&mut new_source)?
                }
                sourcemap::DecodedMap::Hermes(smh) => {
                    smh.rewrite(&options)?.to_writer(&mut new_source)?
                }
                sourcemap::DecodedMap::Index(smi) => smi
                    .flatten_and_rewrite(&options)?
                    .to_writer(&mut new_source)?,
            };
            source.contents = new_source;
            pb.inc(1);
        }
        pb.finish_with_duration("Rewriting");
        Ok(())
    }

    /// Adds sourcemap references to all minified files
    pub fn add_sourcemap_references(&mut self) -> Result<()> {
        self.flush_pending_sources();

        println!("{} Adding source map references", style(">").dim());
        for source in self.sources.values_mut() {
            if source.ty != SourceFileType::MinifiedSource {
                continue;
            }

            if let Some(Some(sourcemap_url)) = self.sourcemap_references.get(&source.url) {
                source
                    .headers
                    .push(("Sourcemap".to_string(), sourcemap_url.to_string()));
            }
        }
        Ok(())
    }

    /// Flags the collected sources whether they have already been uploaded before
    /// (based on their checksum), and returns the number of files that *do* need an upload.
    fn flag_uploaded_sources(&mut self, context: &UploadContext<'_>) -> usize {
        let mut files_needing_upload = self.sources.len();

        // TODO: this endpoint does not exist for non release based uploads
        if !context.dedupe {
            return files_needing_upload;
        }
        let release = match context.release {
            Some(release) => release,
            None => return files_needing_upload,
        };

        let mut sources_checksums: Vec<_> = self
            .sources
            .values()
            .filter_map(|s| s.checksum().map(|c| c.to_string()).ok())
            .collect();

        // Checksums need to be sorted in order to satisfy integration tests constraints.
        sources_checksums.sort();

        let api = Api::current();

        if let Ok(artifacts) = api.list_release_files_by_checksum(
            context.org,
            context.project,
            release,
            &sources_checksums,
        ) {
            let already_uploaded_checksums: HashSet<_> = artifacts
                .into_iter()
                .filter_map(|artifact| Digest::from_str(&artifact.sha1).ok())
                .collect();

            for mut source in self.sources.values_mut() {
                if let Ok(checksum) = source.checksum() {
                    if already_uploaded_checksums.contains(&checksum) {
                        source.already_uploaded = true;
                        files_needing_upload -= 1;
                    }
                }
            }
        }
        files_needing_upload
    }

    /// Uploads all files
    pub fn upload(&mut self, context: &UploadContext<'_>) -> Result<()> {
        initialize_legacy_release_upload(context)?;
        self.flush_pending_sources();

        // If there is no release, we have to check that the files at least
        // contain debug ids.
        if context.release.is_none() {
            let mut files_without_debug_id = BTreeSet::new();
            let mut files_with_debug_id = false;

            for (source_url, sourcemap_url) in &self.sourcemap_references {
                if sourcemap_url.is_none() {
                    continue;
                }

                if self.debug_ids.contains_key(source_url) {
                    files_with_debug_id = true;
                } else {
                    files_without_debug_id.insert(source_url.clone());
                }
            }

            // No debug ids on any files -> can't upload
            if !files_without_debug_id.is_empty() && !files_with_debug_id {
                bail!("Cannot upload: You must either specify a release or have debug ids injected into your sources");
            }

            // At least some files don't have debug ids -> print a warning
            if !files_without_debug_id.is_empty() {
                warn!("Some source files don't have debug ids: ");

                for file in files_without_debug_id {
                    warn!("- {file}");
                }
            }
        }

        let files_needing_upload = self.flag_uploaded_sources(context);
        if files_needing_upload > 0 {
            let mut uploader = FileUpload::new(context);
            uploader.files(&self.sources);
            uploader.upload()?;
            self.dump_log("Source Map Upload Report");
        } else {
            println!("{} Nothing to upload", style(">").dim());
        }
        Ok(())
    }

    /// Injects debug ids into minified source files and sourcemaps.
    ///
    /// This iterates over contained minified source files and adds debug ids
    /// to them. Files already containing debug ids will be untouched.
    ///
    /// If a source file refers to a sourcemap and that sourcemap is locally
    /// available, the debug id will be injected there as well so as to tie
    /// them together. If for whatever reason the sourcemap already contains
    /// a debug id, it will be reused for the source file.
    ///
    /// If `dry_run` is false, this will modify the source and sourcemap files on disk!
    pub fn inject_debug_ids(&mut self, dry_run: bool) -> Result<()> {
        self.flush_pending_sources();
        println!("{} Injecting debug ids", style(">").dim());

        let mut report = InjectReport::default();

<<<<<<< HEAD
        // Step 1: Produce a debug id for each source file by either reading it from the
=======
        // Step 1: find all references from minified source files to sourcemaps
        // We also collect source files with embedded sourcemaps separately
        // since we also want to inject debug ids into them.
        let mut sourcemap_refs = Vec::new();
        let mut source_files_without_external_sourcemaps = Vec::new();

        for source in self.sources.values() {
            if source.ty != SourceFileType::MinifiedSource {
                continue;
            }

            if let Ok(contents) = std::str::from_utf8(&source.contents) {
                if let Some(debug_id) = discover_debug_id(contents) {
                    debug!("File {} was previously processed", source.path.display());
                    report
                        .previously_injected
                        .push((source.path.clone(), debug_id));
                    continue;
                }

                let sourcemap_url = match discover_sourcemaps_location(contents) {
                    Some(url) => url.to_string(),
                    None => match guess_sourcemap_reference(&sourcemaps, &source.url) {
                        Ok(url) => url,
                        Err(_) => {
                            source_files_without_external_sourcemaps.push(source.url.clone());
                            continue;
                        }
                    },
                };

                if sourcemap_url.starts_with(DATA_PREAMBLE) {
                    source_files_without_external_sourcemaps.push(source.url.clone());
                } else {
                    let sourcemap_url = normalize_sourcemap_url(&source.url, &sourcemap_url);

                    if self.sources.contains_key(&sourcemap_url) {
                        sourcemap_refs.push((source.url.clone(), sourcemap_url));
                    } else {
                        debug!("Sourcemap file {} not found", sourcemap_url);
                        source_files_without_external_sourcemaps.push(source.url.clone());
                    };
                }
            }
        }

        // Step 2: Produce a debug id for each source file by either reading it from the
>>>>>>> e802ed3c
        // sourcemap if its already there or generating a fresh one and writing it to the sourcemap
        // if it isn't.
        // For files with embedded sourcmaps, we also generate fresh debug ids.
        let mut debug_ids = Vec::new();

<<<<<<< HEAD
        for (source_url, sourcemap_url) in self.sourcemap_references.iter() {
            let Some(sourcemap_url) = sourcemap_url else {
                report.skipped.push(source_url.into());
                continue;
            };

            if let Some(debug_id) = self.debug_ids.get(source_url) {
                report
                    .previously_injected
                    .push((source_url.into(), *debug_id));
            } else if sourcemap_url.starts_with(DATA_PREAMBLE) {
                debug_ids.push((source_url, DebugId::from_uuid(Uuid::new_v4())));
            } else {
                let sourcemap_url = normalize_sourcemap_url(source_url, sourcemap_url);
                let Some(sourcemap_file) = self.sources.get_mut(&sourcemap_url) else {
                debug!("Sourcemap file {} not found", sourcemap_url);
                report.missing_sourcemaps.push(source_url.into());
=======
        for (source_url, sourcemap_url) in sourcemap_refs {
            let Some(sourcemap_file) = self.sources.get_mut(&sourcemap_url) else {
>>>>>>> e802ed3c
                continue;
            };

                let (debug_id, sourcemap_modified) =
                    inject::fixup_sourcemap(&mut sourcemap_file.contents).context(format!(
                        "Failed to process {}",
                        sourcemap_file.path.display()
                    ))?;

                sourcemap_file
                    .headers
                    .push(("debug-id".to_string(), debug_id.to_string()));

                if !dry_run && sourcemap_modified {
                    let mut file = std::fs::File::create(&sourcemap_file.path)?;
                    file.write_all(&sourcemap_file.contents).context(format!(
                        "Failed to write sourcemap file {}",
                        sourcemap_file.path.display()
                    ))?;
                }

                if sourcemap_modified {
                    report
                        .sourcemaps
                        .push((sourcemap_file.path.clone(), debug_id));
                } else {
                    report
                        .skipped_sourcemaps
                        .push((sourcemap_file.path.clone(), debug_id));
                }

                debug_ids.push((source_url, debug_id));
            }
<<<<<<< HEAD
=======

            debug_ids.push((source_url, debug_id));
        }

        for source_url in source_files_without_external_sourcemaps {
            debug_ids.push((source_url, DebugId::from_uuid(Uuid::new_v4())));
>>>>>>> e802ed3c
        }

        // Step 2: Iterate over the minified source files and inject the debug ids.
        for (source_url, debug_id) in debug_ids {
            let source_file = self.sources.get_mut(source_url).unwrap();

            fixup_js_file(&mut source_file.contents, debug_id)
                .context(format!("Failed to process {}", source_file.path.display()))?;

            source_file
                .headers
                .push(("debug-id".to_string(), debug_id.to_string()));
            self.debug_ids.insert(source_url.clone(), debug_id);

            if !dry_run {
                let mut file = std::fs::File::create(&source_file.path)?;
                file.write_all(&source_file.contents).context(format!(
                    "Failed to write source file {}",
                    source_file.path.display()
                ))?;
            }

            report.injected.push((source_file.path.clone(), debug_id));
        }

        if !report.is_empty() {
            println!("{report}");
        } else {
            println!("> Nothing to inject")
        }

        Ok(())
    }
}

fn validate_script(source: &mut SourceFile) -> Result<()> {
    if let Some(sm_ref) = get_sourcemap_ref(source) {
        if let sourcemap::SourceMapRef::LegacyRef(_) = sm_ref {
            source.warn("encountered a legacy reference".into());
        }
        let url = sm_ref.get_url();
        if source.url.starts_with('/') {
            let full_url = Path::new(&source.url).join(url);
            info!(
                "found sourcemap for {} at {}",
                &source.url,
                full_url.display()
            );
        } else {
            let full_url = join_url(&source.url, url)?;
            info!("found sourcemap for {} at {}", &source.url, full_url);
        };
    } else if source.ty == SourceFileType::MinifiedSource {
        source.error("missing sourcemap!".into());
    }

    Ok(())
}

fn validate_regular(
    source_urls: &HashSet<String>,
    source: &mut SourceFile,
    sm: &sourcemap::SourceMap,
) {
    for idx in 0..sm.get_source_count() {
        let source_url = sm.get_source(idx).unwrap_or("??");
        if sm.get_source_contents(idx).is_some() || source_urls.contains(source_url) {
            info!("validator found source ({})", source_url);
        } else {
            source.warn(format!("missing sourcecode ({source_url})"));
        }
    }
}

fn validate_sourcemap(source_urls: &HashSet<String>, source: &mut SourceFile) -> Result<()> {
    match sourcemap::decode_slice(&source.contents)? {
        sourcemap::DecodedMap::Hermes(smh) => validate_regular(source_urls, source, &smh),
        sourcemap::DecodedMap::Regular(sm) => validate_regular(source_urls, source, &sm),
        sourcemap::DecodedMap::Index(_) => {
            source.warn("encountered indexed sourcemap. We cannot validate those.".into());
        }
    }
    Ok(())
}

impl Default for SourceMapProcessor {
    fn default() -> Self {
        SourceMapProcessor::new()
    }
}

#[test]
fn test_split_url() {
    assert_eq!(split_url("/foo.js"), (Some(""), "foo", Some("js")));
    assert_eq!(split_url("foo.js"), (None, "foo", Some("js")));
    assert_eq!(split_url("foo"), (None, "foo", None));
    assert_eq!(split_url("/foo"), (Some(""), "foo", None));
    assert_eq!(
        split_url("/foo.deadbeef0123.js"),
        (Some(""), "foo", Some("deadbeef0123.js"))
    );
    assert_eq!(
        split_url("/foo/bar/baz.js"),
        (Some("/foo/bar"), "baz", Some("js"))
    );
}

#[test]
fn test_unsplit_url() {
    assert_eq!(&unsplit_url(Some(""), "foo", Some("js")), "/foo.js");
    assert_eq!(&unsplit_url(None, "foo", Some("js")), "foo.js");
    assert_eq!(&unsplit_url(None, "foo", None), "foo");
    assert_eq!(&unsplit_url(Some(""), "foo", None), "/foo");
}

#[test]
fn test_join() {
    assert_eq!(&join_url("app:///", "foo.html").unwrap(), "app:///foo.html");
    assert_eq!(&join_url("app://", "foo.html").unwrap(), "app:///foo.html");
    assert_eq!(&join_url("~/", "foo.html").unwrap(), "~/foo.html");
    assert_eq!(
        &join_url("app:///", "/foo.html").unwrap(),
        "app:///foo.html"
    );
    assert_eq!(&join_url("app://", "/foo.html").unwrap(), "app:///foo.html");
    assert_eq!(
        &join_url("https:///example.com/", "foo.html").unwrap(),
        "https://example.com/foo.html"
    );
    assert_eq!(
        &join_url("https://example.com/", "foo.html").unwrap(),
        "https://example.com/foo.html"
    );
}<|MERGE_RESOLUTION|>--- conflicted
+++ resolved
@@ -740,84 +740,30 @@
 
         let mut report = InjectReport::default();
 
-<<<<<<< HEAD
         // Step 1: Produce a debug id for each source file by either reading it from the
-=======
-        // Step 1: find all references from minified source files to sourcemaps
-        // We also collect source files with embedded sourcemaps separately
-        // since we also want to inject debug ids into them.
-        let mut sourcemap_refs = Vec::new();
-        let mut source_files_without_external_sourcemaps = Vec::new();
-
-        for source in self.sources.values() {
-            if source.ty != SourceFileType::MinifiedSource {
-                continue;
-            }
-
-            if let Ok(contents) = std::str::from_utf8(&source.contents) {
-                if let Some(debug_id) = discover_debug_id(contents) {
-                    debug!("File {} was previously processed", source.path.display());
-                    report
-                        .previously_injected
-                        .push((source.path.clone(), debug_id));
-                    continue;
-                }
-
-                let sourcemap_url = match discover_sourcemaps_location(contents) {
-                    Some(url) => url.to_string(),
-                    None => match guess_sourcemap_reference(&sourcemaps, &source.url) {
-                        Ok(url) => url,
-                        Err(_) => {
-                            source_files_without_external_sourcemaps.push(source.url.clone());
-                            continue;
-                        }
-                    },
-                };
-
-                if sourcemap_url.starts_with(DATA_PREAMBLE) {
-                    source_files_without_external_sourcemaps.push(source.url.clone());
-                } else {
-                    let sourcemap_url = normalize_sourcemap_url(&source.url, &sourcemap_url);
-
-                    if self.sources.contains_key(&sourcemap_url) {
-                        sourcemap_refs.push((source.url.clone(), sourcemap_url));
-                    } else {
-                        debug!("Sourcemap file {} not found", sourcemap_url);
-                        source_files_without_external_sourcemaps.push(source.url.clone());
-                    };
-                }
-            }
-        }
-
-        // Step 2: Produce a debug id for each source file by either reading it from the
->>>>>>> e802ed3c
-        // sourcemap if its already there or generating a fresh one and writing it to the sourcemap
-        // if it isn't.
-        // For files with embedded sourcmaps, we also generate fresh debug ids.
+        // sourcemap if available or else generating a fresh one.
         let mut debug_ids = Vec::new();
 
-<<<<<<< HEAD
-        for (source_url, sourcemap_url) in self.sourcemap_references.iter() {
-            let Some(sourcemap_url) = sourcemap_url else {
-                report.skipped.push(source_url.into());
-                continue;
-            };
-
+        for (source_url, sourcemap_url) in &self.sourcemap_references {
             if let Some(debug_id) = self.debug_ids.get(source_url) {
                 report
                     .previously_injected
                     .push((source_url.into(), *debug_id));
-            } else if sourcemap_url.starts_with(DATA_PREAMBLE) {
-                debug_ids.push((source_url, DebugId::from_uuid(Uuid::new_v4())));
+                continue;
+            }
+
+            let Some(sourcemap_url) = sourcemap_url else {
+                debug_ids.push((source_url.clone(), DebugId::from_uuid(Uuid::new_v4())));
+                continue;
+            };
+
+            if sourcemap_url.starts_with(DATA_PREAMBLE) {
+                debug_ids.push((source_url.clone(), DebugId::from_uuid(Uuid::new_v4())));
             } else {
                 let sourcemap_url = normalize_sourcemap_url(source_url, sourcemap_url);
                 let Some(sourcemap_file) = self.sources.get_mut(&sourcemap_url) else {
                 debug!("Sourcemap file {} not found", sourcemap_url);
-                report.missing_sourcemaps.push(source_url.into());
-=======
-        for (source_url, sourcemap_url) in sourcemap_refs {
-            let Some(sourcemap_file) = self.sources.get_mut(&sourcemap_url) else {
->>>>>>> e802ed3c
+                debug_ids.push((source_url.clone(), DebugId::from_uuid(Uuid::new_v4())));
                 continue;
             };
 
@@ -849,22 +795,13 @@
                         .push((sourcemap_file.path.clone(), debug_id));
                 }
 
-                debug_ids.push((source_url, debug_id));
-            }
-<<<<<<< HEAD
-=======
-
-            debug_ids.push((source_url, debug_id));
-        }
-
-        for source_url in source_files_without_external_sourcemaps {
-            debug_ids.push((source_url, DebugId::from_uuid(Uuid::new_v4())));
->>>>>>> e802ed3c
+                debug_ids.push((source_url.clone(), debug_id));
+            }
         }
 
         // Step 2: Iterate over the minified source files and inject the debug ids.
         for (source_url, debug_id) in debug_ids {
-            let source_file = self.sources.get_mut(source_url).unwrap();
+            let source_file = self.sources.get_mut(&source_url).unwrap();
 
             fixup_js_file(&mut source_file.contents, debug_id)
                 .context(format!("Failed to process {}", source_file.path.display()))?;
