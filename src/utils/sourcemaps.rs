//! Provides sourcemap validation functionality.
use std::collections::{BTreeSet, HashMap, HashSet};
use std::ffi::OsStr;
use std::io::Write;
use std::mem;
use std::path::{Path, PathBuf};
use std::str;
use std::str::FromStr;

use anyhow::{bail, Context, Error, Result};
use console::style;
use indicatif::ProgressStyle;
use log::{debug, info, warn};
use sentry::types::DebugId;
use sha1_smol::Digest;
use symbolic::debuginfo::js::{
    discover_debug_id, discover_sourcemap_embedded_debug_id, discover_sourcemaps_location,
};
use symbolic::debuginfo::sourcebundle::SourceFileType;
use url::Url;
use uuid::Uuid;

use crate::api::Api;
use crate::utils::enc::decode_unknown_string;
use crate::utils::file_search::ReleaseFileMatch;
use crate::utils::file_upload::{
    initialize_legacy_release_upload, FileUpload, SourceFile, SourceFiles, UploadContext,
};
use crate::utils::logging::is_quiet_mode;
use crate::utils::progress::ProgressBar;
use crate::utils::sourcemaps::inject::{fixup_js_file, normalize_sourcemap_url, InjectReport};

pub mod inject;

/// The string prefix denoting a data URL.
///
/// Data URLs are used to embed sourcemaps directly in javascript source files.
const DATA_PREAMBLE: &str = "data:application/json;base64,";

fn is_likely_minified_js(code: &[u8]) -> bool {
    // if we have a debug id or source maps location reference, this is a minified file
    if let Ok(code) = std::str::from_utf8(code) {
        if discover_debug_id(code).is_some() || discover_sourcemaps_location(code).is_some() {
            return true;
        }
    }
    if let Ok(code_str) = decode_unknown_string(code) {
        might_be_minified::analyze_str(&code_str).is_likely_minified()
    } else {
        false
    }
}

fn join_url(base_url: &str, url: &str) -> Result<String> {
    if base_url.starts_with("~/") {
        match Url::parse(&format!("http://{base_url}"))?.join(url) {
            Ok(url) => {
                let rv = url.to_string();
                if let Some(rest) = rv.strip_prefix("http://~/") {
                    Ok(format!("~/{rest}"))
                } else {
                    Ok(rv)
                }
            }
            Err(x) => Err(Error::from(x).context("could not join URL")),
        }
    } else {
        Ok(Url::parse(base_url)?.join(url)?.to_string())
    }
}

fn split_url(url: &str) -> (Option<&str>, &str, Option<&str>) {
    let mut part_iter = url.rsplitn(2, '/');
    let (filename, ext) = part_iter
        .next()
        .map(|x| {
            let mut fn_iter = x.splitn(2, '.');
            (fn_iter.next(), fn_iter.next())
        })
        .unwrap_or((None, None));
    let path = part_iter.next();
    (path, filename.unwrap_or(""), ext)
}

fn unsplit_url(path: Option<&str>, basename: &str, ext: Option<&str>) -> String {
    let mut rv = String::new();
    if let Some(path) = path {
        rv.push_str(path);
        rv.push('/');
    }
    rv.push_str(basename);
    if let Some(ext) = ext {
        rv.push('.');
        rv.push_str(ext);
    }
    rv
}

pub fn get_sourcemap_ref_from_headers(file: &SourceFile) -> Option<sourcemap::SourceMapRef> {
    get_sourcemap_reference_from_headers(file.headers.iter().map(|(k, v)| (k, v)))
        .map(|sm_ref| sourcemap::SourceMapRef::Ref(sm_ref.to_string()))
}

pub fn get_sourcemap_ref_from_contents(file: &SourceFile) -> Option<sourcemap::SourceMapRef> {
    sourcemap::locate_sourcemap_reference_slice(&file.contents).unwrap_or(None)
}

pub fn get_sourcemap_ref(file: &SourceFile) -> Option<sourcemap::SourceMapRef> {
    get_sourcemap_ref_from_headers(file).or_else(|| get_sourcemap_ref_from_contents(file))
}

pub fn get_sourcemap_reference_from_headers<'a, I: Iterator<Item = (&'a String, &'a String)>>(
    headers: I,
) -> Option<&'a str> {
    for (k, v) in headers {
        let ki = &k.to_lowercase();
        if ki == "sourcemap" || ki == "x-sourcemap" {
            return Some(v.as_str());
        }
    }
    None
}

fn guess_sourcemap_reference(sourcemaps: &HashSet<String>, min_url: &str) -> Result<String> {
    // if there is only one sourcemap in total we just assume that's the one.
    // We just need to make sure that we fix up the reference if we need to
    // (eg: ~/ -> /).
    if sourcemaps.len() == 1 {
        return Ok(sourcemap::make_relative_path(
            min_url,
            sourcemaps.iter().next().unwrap(),
        ));
    }

    let map_ext = "map";
    let (path, basename, ext) = split_url(min_url);

    // foo.min.js -> foo.map
    if sourcemaps.contains(&unsplit_url(path, basename, Some("map"))) {
        return Ok(unsplit_url(None, basename, Some("map")));
    }

    if let Some(ext) = ext.as_ref() {
        // foo.min.js -> foo.min.js.map
        let new_ext = format!("{ext}.{map_ext}");
        if sourcemaps.contains(&unsplit_url(path, basename, Some(&new_ext))) {
            return Ok(unsplit_url(None, basename, Some(&new_ext)));
        }

        // foo.min.js -> foo.js.map
        if let Some(rest) = ext.strip_prefix("min.") {
            let new_ext = format!("{rest}.{map_ext}");
            if sourcemaps.contains(&unsplit_url(path, basename, Some(&new_ext))) {
                return Ok(unsplit_url(None, basename, Some(&new_ext)));
            }
        }

        // foo.min.js -> foo.min.map
        let mut parts: Vec<_> = ext.split('.').collect();
        if parts.len() > 1 {
            let parts_len = parts.len();
            parts[parts_len - 1] = map_ext;
            let new_ext = parts.join(".");
            if sourcemaps.contains(&unsplit_url(path, basename, Some(&new_ext))) {
                return Ok(unsplit_url(None, basename, Some(&new_ext)));
            }
        }
    }

    bail!("Could not auto-detect referenced sourcemap for {}", min_url);
}

pub struct SourceMapProcessor {
    pending_sources: HashSet<(String, ReleaseFileMatch)>,
    sources: SourceFiles,
    sourcemap_references: HashMap<String, Option<String>>,
    debug_ids: HashMap<String, DebugId>,
}

fn is_hermes_bytecode(slice: &[u8]) -> bool {
    // The hermes bytecode format magic is defined here:
    // https://github.com/facebook/hermes/blob/5243222ef1d92b7393d00599fc5cff01d189a88a/include/hermes/BCGen/HBC/BytecodeFileFormat.h#L24-L25
    const HERMES_MAGIC: [u8; 8] = [0xC6, 0x1F, 0xBC, 0x03, 0xC1, 0x03, 0x19, 0x1F];
    slice.starts_with(&HERMES_MAGIC)
}

impl SourceMapProcessor {
    /// Creates a new sourcemap validator.
    pub fn new() -> SourceMapProcessor {
        SourceMapProcessor {
            pending_sources: HashSet::new(),
            sources: HashMap::new(),
            sourcemap_references: HashMap::new(),
            debug_ids: HashMap::new(),
        }
    }

    /// Adds a new file for processing.
    pub fn add(&mut self, url: &str, file: ReleaseFileMatch) -> Result<()> {
        self.pending_sources.insert((url.to_string(), file));
        Ok(())
    }

    fn flush_pending_sources(&mut self) {
        if self.pending_sources.is_empty() {
            return;
        }

        let progress_style = ProgressStyle::default_bar().template(&format!(
            "{} {{msg}}\n{{wide_bar}} {{pos}}/{{len}}",
            style(">").cyan()
        ));
        let pb = ProgressBar::new(self.pending_sources.len());
        pb.set_style(progress_style);

        println!(
            "{} Analyzing {} sources",
            style(">").dim(),
            style(self.pending_sources.len()).yellow()
        );
        for (url, mut file) in self.pending_sources.drain() {
            pb.set_message(&url);

            let (ty, debug_id) = if sourcemap::is_sourcemap_slice(&file.contents) {
                (
                    SourceFileType::SourceMap,
                    std::str::from_utf8(&file.contents)
                        .ok()
                        .and_then(discover_sourcemap_embedded_debug_id),
                )
            } else if file
                .path
                .file_name()
                .and_then(OsStr::to_str)
                .map(|x| x.ends_with("bundle"))
                .unwrap_or(false)
                && sourcemap::ram_bundle::is_ram_bundle_slice(&file.contents)
            {
                (SourceFileType::IndexedRamBundle, None)
            } else if file
                .path
                .file_name()
                .and_then(OsStr::to_str)
                .map(|x| x.contains(".min."))
                .unwrap_or(false)
                || is_likely_minified_js(&file.contents)
            {
                (
                    SourceFileType::MinifiedSource,
                    std::str::from_utf8(&file.contents)
                        .ok()
                        .and_then(discover_debug_id),
                )
            } else if is_hermes_bytecode(&file.contents) {
                // This is actually a big hack:
                // For the react-native Hermes case, we skip uploading the bytecode bundle,
                // and rather flag it as an empty "minified source". That way, it
                // will get a SourceMap reference, and the server side processor
                // should deal with it accordingly.
                file.contents.clear();
                (SourceFileType::MinifiedSource, None)
            } else {
                (SourceFileType::Source, None)
            };

            // attach the debug id to the artifact bundle when it's detected
            let mut headers = Vec::new();
            if let Some(debug_id) = debug_id {
                headers.push(("debug-id".to_string(), debug_id.to_string()));
                self.debug_ids.insert(url.clone(), debug_id);
            }

            self.sources.insert(
                url.clone(),
                SourceFile {
                    url: url.clone(),
                    path: file.path,
                    contents: file.contents,
                    ty,
                    headers,
                    messages: vec![],
                    already_uploaded: false,
                },
            );
            pb.inc(1);
        }

        self.collect_sourcemap_references();

        pb.finish_with_duration("Analyzing");
    }

    /// Collect references to sourcemaps in minified source files
    /// and saves them in `self.sourcemap_references`.
    fn collect_sourcemap_references(&mut self) {
        let sourcemaps = self
            .sources
            .iter()
            .map(|x| x.1)
            .filter(|x| x.ty == SourceFileType::SourceMap)
            .map(|x| x.url.to_string())
            .collect();

        for source in self.sources.values_mut() {
            if source.ty != SourceFileType::MinifiedSource {
                continue;
            }

            if self.sourcemap_references.contains_key(&source.url) {
                continue;
            }

            let Ok(contents) = std::str::from_utf8(&source.contents) else {
                continue;
            };

            let sourcemap_url = match discover_sourcemaps_location(contents) {
                Some(url) => url.to_string(),
                None => match guess_sourcemap_reference(&sourcemaps, &source.url) {
                    Ok(target_url) => target_url.to_string(),
                    Err(err) => {
                        source.warn(format!(
                            "could not determine a source map reference ({err})"
                        ));
                        self.sourcemap_references
                            .insert(source.url.to_string(), None);
                        continue;
                    }
                },
            };

            self.sourcemap_references
                .insert(source.url.to_string(), Some(sourcemap_url));
        }
    }

    pub fn dump_log(&self, title: &str) {
        if is_quiet_mode() {
            return;
        }

        let mut sources: Vec<_> = self.sources.values().collect();
        sources.sort_by_key(|&source| (source.ty, source.url.clone()));

        println!();
        println!("{}", style(title).dim().bold());
        let mut sect = None;

        for source in sources {
            if Some(source.ty) != sect {
                println!(
                    "  {}",
                    style(match source.ty {
                        SourceFileType::Source => "Scripts",
                        SourceFileType::MinifiedSource => "Minified Scripts",
                        SourceFileType::SourceMap => "Source Maps",
                        SourceFileType::IndexedRamBundle => "Indexed RAM Bundles (expanded)",
                    })
                    .yellow()
                    .bold()
                );
                sect = Some(source.ty);
            }

            if source.already_uploaded {
                println!(
                    "    {}",
                    style(format!("{} (skipped; already uploaded)", &source.url)).yellow()
                );
                continue;
            }

            let mut pieces = Vec::new();

            if source.ty == SourceFileType::MinifiedSource {
                if let Some(sm_ref) = get_sourcemap_ref(source) {
                    pieces.push(format!("sourcemap at {}", style(sm_ref.get_url()).cyan()));
                } else {
                    pieces.push("no sourcemap ref".into());
                }
            }
            if let Some((_, debug_id)) = source.headers.iter().find(|x| x.0 == "debug-id") {
                pieces.push(format!("debug id {}", style(debug_id).yellow()));
            }

            if pieces.is_empty() {
                println!("    {}", source.url);
            } else {
                println!("    {} ({})", source.url, pieces.join(", "));
            }

            for msg in source.messages.iter() {
                println!("      - {}: {}", style(&msg.0).red(), msg.1);
            }
        }
    }

    /// Validates all sources within.
    pub fn validate_all(&mut self) -> Result<()> {
        self.flush_pending_sources();
        let source_urls = self.sources.keys().cloned().collect();
        let sources: Vec<&mut SourceFile> = self.sources.values_mut().collect();
        let mut failed = false;

        println!("{} Validating sources", style(">").dim());

        let progress_style = ProgressStyle::default_bar().template(&format!(
            "{} {{msg}}\n{{wide_bar}} {{pos}}/{{len}}",
            style(">").cyan()
        ));
        let pb = ProgressBar::new(sources.len());
        pb.set_style(progress_style);

        for source in sources {
            pb.set_message(&source.url);
            match source.ty {
                SourceFileType::Source | SourceFileType::MinifiedSource => {
                    if let Err(err) = validate_script(source) {
                        source.error(format!("failed to process: {err}"));
                        failed = true;
                    }
                }
                SourceFileType::SourceMap => {
                    if let Err(err) = validate_sourcemap(&source_urls, source) {
                        source.error(format!("failed to process: {err}"));
                        failed = true;
                    }
                }
                SourceFileType::IndexedRamBundle => (),
            }
            pb.inc(1);
        }
        pb.finish_and_clear();

        if !failed {
            return Ok(());
        }

        self.dump_log("Source Map Validation Report");
        bail!("Encountered problems when validating source maps.");
    }

    /// Unpacks the given RAM bundle into a list of module sources and their sourcemaps
    pub fn unpack_ram_bundle(
        &mut self,
        ram_bundle: &sourcemap::ram_bundle::RamBundle,
        bundle_source_url: &str,
    ) -> Result<()> {
        // We need this to flush all pending sourcemaps
        self.flush_pending_sources();

        debug!("Trying to guess the sourcemap reference");
        let sourcemaps_references = self
            .sources
            .values()
            .filter(|x| x.ty == SourceFileType::SourceMap)
            .map(|x| x.url.to_string())
            .collect();

        let sourcemap_url =
            match guess_sourcemap_reference(&sourcemaps_references, bundle_source_url) {
                Ok(filename) => {
                    let (path, _, _) = split_url(bundle_source_url);
                    unsplit_url(path, &filename, None)
                }
                Err(_) => {
                    warn!("Sourcemap reference for {} not found!", bundle_source_url);
                    return Ok(());
                }
            };
        debug!(
            "Sourcemap reference for {} found: {}",
            bundle_source_url, sourcemap_url
        );

        let sourcemap_content = match self.sources.get(&sourcemap_url) {
            Some(source) => &source.contents,
            None => {
                warn!(
                    "Cannot find the sourcemap for the RAM bundle using the URL: {}, skipping",
                    sourcemap_url
                );
                return Ok(());
            }
        };

        let sourcemap_index = match sourcemap::decode_slice(sourcemap_content)? {
            sourcemap::DecodedMap::Index(sourcemap_index) => sourcemap_index,
            _ => {
                warn!("Invalid sourcemap type for RAM bundle, skipping");
                return Ok(());
            }
        };

        // We don't need the RAM bundle sourcemap itself
        self.sources.remove(&sourcemap_url);

        let ram_bundle_iter =
            sourcemap::ram_bundle::split_ram_bundle(ram_bundle, &sourcemap_index).unwrap();
        for result in ram_bundle_iter {
            let (name, sourceview, sourcemap) = result?;

            debug!("Inserting source for {}", name);
            let source_url = join_url(bundle_source_url, &name)?;
            self.sources.insert(
                source_url.clone(),
                SourceFile {
                    url: source_url.clone(),
                    path: PathBuf::from(name.clone()),
                    contents: sourceview.source().as_bytes().to_vec(),
                    ty: SourceFileType::MinifiedSource,
                    headers: vec![],
                    messages: vec![],
                    already_uploaded: false,
                },
            );

            debug!("Inserting sourcemap for {}", name);
            let sourcemap_name = format!("{name}.map");
            let sourcemap_url = join_url(bundle_source_url, &sourcemap_name)?;
            let mut sourcemap_content: Vec<u8> = vec![];
            sourcemap.to_writer(&mut sourcemap_content)?;
            self.sources.insert(
                sourcemap_url.clone(),
                SourceFile {
                    url: sourcemap_url.clone(),
                    path: PathBuf::from(sourcemap_name),
                    contents: sourcemap_content,
                    ty: SourceFileType::SourceMap,
                    headers: vec![],
                    messages: vec![],
                    already_uploaded: false,
                },
            );
        }
        Ok(())
    }

    /// Replaces indexed RAM bundle entries with their expanded sources and sourcemaps
    pub fn unpack_indexed_ram_bundles(&mut self) -> Result<()> {
        let mut ram_bundles = Vec::new();

        // Drain RAM bundles from self.sources
        for (url, source) in mem::take(&mut self.sources).into_iter() {
            if source.ty == SourceFileType::IndexedRamBundle {
                ram_bundles.push(source);
            } else {
                self.sources.insert(url, source);
            }
        }

        for bundle_source in ram_bundles {
            debug!("Parsing RAM bundle ({})...", bundle_source.path.display());
            let ram_bundle = sourcemap::ram_bundle::RamBundle::parse_indexed_from_slice(
                &bundle_source.contents,
            )?;
            self.unpack_ram_bundle(&ram_bundle, &bundle_source.url)?;
        }
        Ok(())
    }

    /// Automatically rewrite all source maps.
    ///
    /// This inlines sources, flattens indexes and skips individual uploads.
    pub fn rewrite(&mut self, prefixes: &[&str]) -> Result<()> {
        self.flush_pending_sources();

        println!("{} Rewriting sources", style(">").dim());

        self.unpack_indexed_ram_bundles()?;

        let progress_style = ProgressStyle::default_bar().template(&format!(
            "{} {{msg}}\n{{wide_bar}} {{pos}}/{{len}}",
            style(">").cyan()
        ));
        let pb = ProgressBar::new(self.sources.len());
        pb.set_style(progress_style);

        for source in self.sources.values_mut() {
            pb.set_message(&source.url);
            if source.ty != SourceFileType::SourceMap {
                pb.inc(1);
                continue;
            }
            let options = sourcemap::RewriteOptions {
                load_local_source_contents: true,
                strip_prefixes: prefixes,
                ..Default::default()
            };
            let mut new_source: Vec<u8> = Vec::new();
            match sourcemap::decode_slice(&source.contents)? {
                sourcemap::DecodedMap::Regular(sm) => {
                    sm.rewrite(&options)?.to_writer(&mut new_source)?
                }
                sourcemap::DecodedMap::Hermes(smh) => {
                    smh.rewrite(&options)?.to_writer(&mut new_source)?
                }
                sourcemap::DecodedMap::Index(smi) => smi
                    .flatten_and_rewrite(&options)?
                    .to_writer(&mut new_source)?,
            };
            source.contents = new_source;
            pb.inc(1);
        }
        pb.finish_with_duration("Rewriting");
        Ok(())
    }

    /// Adds sourcemap references to all minified files
    pub fn add_sourcemap_references(&mut self) -> Result<()> {
        self.flush_pending_sources();

        println!("{} Adding source map references", style(">").dim());
        for source in self.sources.values_mut() {
            if source.ty != SourceFileType::MinifiedSource {
                continue;
            }

            if let Some(Some(sourcemap_url)) = self.sourcemap_references.get(&source.url) {
                source
                    .headers
                    .push(("Sourcemap".to_string(), sourcemap_url.to_string()));
            }
        }
        Ok(())
    }

    /// Flags the collected sources whether they have already been uploaded before
    /// (based on their checksum), and returns the number of files that *do* need an upload.
    fn flag_uploaded_sources(&mut self, context: &UploadContext<'_>) -> usize {
        let mut files_needing_upload = self.sources.len();

        // TODO: this endpoint does not exist for non release based uploads
        if !context.dedupe {
            return files_needing_upload;
        }
        let release = match context.release {
            Some(release) => release,
            None => return files_needing_upload,
        };

        let mut sources_checksums: Vec<_> = self
            .sources
            .values()
            .filter_map(|s| s.checksum().map(|c| c.to_string()).ok())
            .collect();

        // Checksums need to be sorted in order to satisfy integration tests constraints.
        sources_checksums.sort();

        let api = Api::current();

        if let Ok(artifacts) = api.list_release_files_by_checksum(
            context.org,
            context.project,
            release,
            &sources_checksums,
        ) {
            let already_uploaded_checksums: HashSet<_> = artifacts
                .into_iter()
                .filter_map(|artifact| Digest::from_str(&artifact.sha1).ok())
                .collect();

            for mut source in self.sources.values_mut() {
                if let Ok(checksum) = source.checksum() {
                    if already_uploaded_checksums.contains(&checksum) {
                        source.already_uploaded = true;
                        files_needing_upload -= 1;
                    }
                }
            }
        }
        files_needing_upload
    }

    /// Uploads all files
    pub fn upload(&mut self, context: &UploadContext<'_>) -> Result<()> {
        initialize_legacy_release_upload(context)?;
        self.flush_pending_sources();

        // If there is no release, we have to check that the files at least
        // contain debug ids.
        if context.release.is_none() {
            let mut files_without_debug_id = BTreeSet::new();
            let mut files_with_debug_id = false;

            for (source_url, sourcemap_url) in &self.sourcemap_references {
                if sourcemap_url.is_none() {
                    continue;
                }

                if self.debug_ids.contains_key(source_url) {
                    files_with_debug_id = true;
                } else {
                    files_without_debug_id.insert(source_url.clone());
                }
            }

            // No debug ids on any files -> can't upload
            if !files_without_debug_id.is_empty() && !files_with_debug_id {
                bail!("Cannot upload: You must either specify a release or have debug ids injected into your sources");
            }

            // At least some files don't have debug ids -> print a warning
            if !files_without_debug_id.is_empty() {
                warn!("Some source files don't have debug ids: ");

                for file in files_without_debug_id {
                    warn!("- {file}");
                }
            }
        }

        let files_needing_upload = self.flag_uploaded_sources(context);
        if files_needing_upload > 0 {
            let mut uploader = FileUpload::new(context);
            uploader.files(&self.sources);
            uploader.upload()?;
            self.dump_log("Source Map Upload Report");
        } else {
            println!("{} Nothing to upload", style(">").dim());
        }
        Ok(())
    }

    /// Injects debug ids into minified source files and sourcemaps.
    ///
    /// This iterates over contained minified source files and their referenced
    /// sourcemaps and ties them together with debug ids (either freshly generated
    /// or already contained in the sourcemap).
    ///
    /// If `dry_run` is false, this will modify the source and sourcemap files on disk!
    pub fn inject_debug_ids(&mut self, dry_run: bool) -> Result<()> {
        self.flush_pending_sources();
        println!("{} Injecting debug ids", style(">").dim());

        let mut report = InjectReport::default();

        // Step 1: Produce a debug id for each source file by either reading it from the
        // sourcemap if its already there or generating a fresh one and writing it to the sourcemap
        // if it isn't.
        // For files with embedded sourcmaps, we also generate fresh debug ids.
        let mut debug_ids = Vec::new();

        for (source_url, sourcemap_url) in self.sourcemap_references.iter() {
            let Some(sourcemap_url) = sourcemap_url else {
                report.skipped.push(source_url.into());
                continue;
            };

            if let Some(debug_id) = self.debug_ids.get(source_url) {
                report
                    .previously_injected
                    .push((source_url.into(), *debug_id));
            } else if sourcemap_url.starts_with(DATA_PREAMBLE) {
                debug_ids.push((source_url, DebugId::from_uuid(Uuid::new_v4())));
            } else {
                let sourcemap_url = normalize_sourcemap_url(source_url, sourcemap_url);
                let Some(sourcemap_file) = self.sources.get_mut(&sourcemap_url) else {
                debug!("Sourcemap file {} not found", sourcemap_url);
                report.missing_sourcemaps.push(source_url.into());
                continue;
            };

                let (debug_id, sourcemap_modified) =
                    inject::fixup_sourcemap(&mut sourcemap_file.contents).context(format!(
                        "Failed to process {}",
                        sourcemap_file.path.display()
                    ))?;

                sourcemap_file
                    .headers
                    .push(("debug-id".to_string(), debug_id.to_string()));

                if !dry_run && sourcemap_modified {
                    let mut file = std::fs::File::options()
                        .write(true)
                        .open(&sourcemap_file.path)?;
                    file.write_all(&sourcemap_file.contents).context(format!(
                        "Failed to write sourcemap file {}",
                        sourcemap_file.path.display()
                    ))?;
                }

<<<<<<< HEAD
                if sourcemap_modified {
                    report
                        .sourcemaps
                        .push((sourcemap_file.path.clone(), debug_id));
                } else {
                    report
                        .skipped_sourcemaps
                        .push((sourcemap_file.path.clone(), debug_id));
                }
=======
            if !dry_run && sourcemap_modified {
                let mut file = std::fs::File::create(&sourcemap_file.path)?;
                file.write_all(&sourcemap_file.contents).context(format!(
                    "Failed to write sourcemap file {}",
                    sourcemap_file.path.display()
                ))?;
            }
>>>>>>> 262ea5ec

                debug_ids.push((source_url, debug_id));
            }
        }

        // Step 2: Iterate over the minified source files and inject the debug ids.
        for (source_url, debug_id) in debug_ids {
            let source_file = self.sources.get_mut(source_url).unwrap();

            fixup_js_file(&mut source_file.contents, debug_id)
                .context(format!("Failed to process {}", source_file.path.display()))?;

            source_file
                .headers
                .push(("debug-id".to_string(), debug_id.to_string()));
            self.debug_ids.insert(source_url.clone(), debug_id);

            if !dry_run {
                let mut file = std::fs::File::create(&source_file.path)?;
                file.write_all(&source_file.contents).context(format!(
                    "Failed to write source file {}",
                    source_file.path.display()
                ))?;
            }

            report.injected.push((source_file.path.clone(), debug_id));
        }

        if !report.is_empty() {
            println!("{report}");
        } else {
            println!("> Nothing to inject")
        }

        Ok(())
    }
}

fn validate_script(source: &mut SourceFile) -> Result<()> {
    if let Some(sm_ref) = get_sourcemap_ref(source) {
        if let sourcemap::SourceMapRef::LegacyRef(_) = sm_ref {
            source.warn("encountered a legacy reference".into());
        }
        let url = sm_ref.get_url();
        if source.url.starts_with('/') {
            let full_url = Path::new(&source.url).join(url);
            info!(
                "found sourcemap for {} at {}",
                &source.url,
                full_url.display()
            );
        } else {
            let full_url = join_url(&source.url, url)?;
            info!("found sourcemap for {} at {}", &source.url, full_url);
        };
    } else if source.ty == SourceFileType::MinifiedSource {
        source.error("missing sourcemap!".into());
    }

    Ok(())
}

fn validate_regular(
    source_urls: &HashSet<String>,
    source: &mut SourceFile,
    sm: &sourcemap::SourceMap,
) {
    for idx in 0..sm.get_source_count() {
        let source_url = sm.get_source(idx).unwrap_or("??");
        if sm.get_source_contents(idx).is_some() || source_urls.contains(source_url) {
            info!("validator found source ({})", source_url);
        } else {
            source.warn(format!("missing sourcecode ({source_url})"));
        }
    }
}

fn validate_sourcemap(source_urls: &HashSet<String>, source: &mut SourceFile) -> Result<()> {
    match sourcemap::decode_slice(&source.contents)? {
        sourcemap::DecodedMap::Hermes(smh) => validate_regular(source_urls, source, &smh),
        sourcemap::DecodedMap::Regular(sm) => validate_regular(source_urls, source, &sm),
        sourcemap::DecodedMap::Index(_) => {
            source.warn("encountered indexed sourcemap. We cannot validate those.".into());
        }
    }
    Ok(())
}

impl Default for SourceMapProcessor {
    fn default() -> Self {
        SourceMapProcessor::new()
    }
}

#[test]
fn test_split_url() {
    assert_eq!(split_url("/foo.js"), (Some(""), "foo", Some("js")));
    assert_eq!(split_url("foo.js"), (None, "foo", Some("js")));
    assert_eq!(split_url("foo"), (None, "foo", None));
    assert_eq!(split_url("/foo"), (Some(""), "foo", None));
    assert_eq!(
        split_url("/foo.deadbeef0123.js"),
        (Some(""), "foo", Some("deadbeef0123.js"))
    );
    assert_eq!(
        split_url("/foo/bar/baz.js"),
        (Some("/foo/bar"), "baz", Some("js"))
    );
}

#[test]
fn test_unsplit_url() {
    assert_eq!(&unsplit_url(Some(""), "foo", Some("js")), "/foo.js");
    assert_eq!(&unsplit_url(None, "foo", Some("js")), "foo.js");
    assert_eq!(&unsplit_url(None, "foo", None), "foo");
    assert_eq!(&unsplit_url(Some(""), "foo", None), "/foo");
}

#[test]
fn test_join() {
    assert_eq!(&join_url("app:///", "foo.html").unwrap(), "app:///foo.html");
    assert_eq!(&join_url("app://", "foo.html").unwrap(), "app:///foo.html");
    assert_eq!(&join_url("~/", "foo.html").unwrap(), "~/foo.html");
    assert_eq!(
        &join_url("app:///", "/foo.html").unwrap(),
        "app:///foo.html"
    );
    assert_eq!(&join_url("app://", "/foo.html").unwrap(), "app:///foo.html");
    assert_eq!(
        &join_url("https:///example.com/", "foo.html").unwrap(),
        "https://example.com/foo.html"
    );
    assert_eq!(
        &join_url("https://example.com/", "foo.html").unwrap(),
        "https://example.com/foo.html"
    );
}<|MERGE_RESOLUTION|>--- conflicted
+++ resolved
@@ -773,16 +773,13 @@
                     .push(("debug-id".to_string(), debug_id.to_string()));
 
                 if !dry_run && sourcemap_modified {
-                    let mut file = std::fs::File::options()
-                        .write(true)
-                        .open(&sourcemap_file.path)?;
+                    let mut file = std::fs::File::create(&sourcemap_file.path)?;
                     file.write_all(&sourcemap_file.contents).context(format!(
                         "Failed to write sourcemap file {}",
                         sourcemap_file.path.display()
                     ))?;
                 }
 
-<<<<<<< HEAD
                 if sourcemap_modified {
                     report
                         .sourcemaps
@@ -792,15 +789,6 @@
                         .skipped_sourcemaps
                         .push((sourcemap_file.path.clone(), debug_id));
                 }
-=======
-            if !dry_run && sourcemap_modified {
-                let mut file = std::fs::File::create(&sourcemap_file.path)?;
-                file.write_all(&sourcemap_file.contents).context(format!(
-                    "Failed to write sourcemap file {}",
-                    sourcemap_file.path.display()
-                ))?;
-            }
->>>>>>> 262ea5ec
 
                 debug_ids.push((source_url, debug_id));
             }
