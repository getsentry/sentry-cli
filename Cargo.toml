[package]
authors = ["Armin Ronacher <armin.ronacher@active-4.com>"]
build = "build.rs"
name = "sentry-cli"
version = "2.20.6"
edition = "2021"
rust-version = "1.65"

[dependencies]
anylog = "0.6.3"
anyhow = { version = "1.0.69", features = ["backtrace"] }
backoff = "0.4.0"
backtrace = "0.3.67"
brotli2 = "0.3.2"
bytecount = "0.6.3"
chardet = "0.2.4"
chrono = { version = "0.4.23", features = ["serde"] }
clap = { version = "4.1.6", default-features = false, features = [
  "std",
  "suggestions",
  "wrap_help",
  "string",
  "help",
  "usage",
  "error-context",
] }
console = "0.15.5"
curl = { version = "0.4.44", features = ["static-curl", "static-ssl"] }
dirs = "4.0.0"
dotenv = "0.15.0"
elementtree = "1.2.3"
encoding = "0.2.33"
flate2 = { version = "1.0.25", default-features = false, features = [
  "rust_backend",
] }
git2 = { version = "0.16.1", default-features = false }
glob = "0.3.1"
if_chain = "1.0.2"
ignore = "0.4.20"
# Do not update due to https://github.com/console-rs/indicatif/issues/317 and https://github.com/getsentry/sentry-cli/pull/1055
indicatif = "0.14.0"
itertools = "0.10.5"
java-properties = "1.4.1"
lazy_static = "1.4.0"
libc = "0.2.139"
log = { version = "0.4.17", features = ["std"] }
might-be-minified = "0.3.0"
open = "3.2.0"
parking_lot = "0.12.1"
percent-encoding = "2.2.0"
plist = "1.4.0"
prettytable-rs = "0.10.0"
proguard = { version = "5.0.0", features = ["uuid"] }
r2d2 = "0.8.10"
rayon = "1.6.1"
regex = "1.7.1"
runas = "1.0.0"
rust-ini = "0.18.0"
semver = "1.0.16"
sentry = { version = "0.31.2", default-features = false, features = [
  "anyhow",
  "curl",
  "contexts",
] }
serde = { version = "1.0.152", features = ["derive"] }
serde_json = "1.0.93"
sha1_smol = { version = "1.0.0", features = ["serde"] }
<<<<<<< HEAD
sourcemap = { version = "7.0.0", features = ["ram_bundle"] }
symbolic = { version = "12.1.5", features = ["debuginfo-serde", "il2cpp"] }
=======
sourcemap = { version = "6.4.1", features = ["ram_bundle"] }
symbolic = { version = "12.4.0", features = ["debuginfo-serde", "il2cpp"] }
>>>>>>> b80a9e54
thiserror = "1.0.38"
url = "2.3.1"
username = "0.2.0"
uuid = { version = "1.3.0", features = ["v4", "serde"] }
walkdir = "2.3.2"
which = "4.4.0"
zip = "0.6.4"
data-encoding = "2.3.3"
magic_string = "0.3.4"

[dev-dependencies]
insta = { version = "1.26.0", features = ["redactions", "yaml"] }
mockito = "0.31.1"
predicates = "2.1.5"
tempfile = "3.3.0"
trycmd = "0.14.11"

[features]
default = []
managed = []
with_crash_reporting = []

[target]

[target."cfg(target_os = \"macos\")"]

[target."cfg(target_os = \"macos\")".dependencies]
mac-process-info = "0.2.0"
osascript = "0.3.0"
unix-daemonize = "0.1.2"

[target."cfg(unix)"]

[target."cfg(unix)".dependencies]
openssl-probe = "0.1.5"
signal-hook = "0.3.15"
crossbeam-channel = "0.5.6"

[target."cfg(windows)"]

[target."cfg(windows)".dependencies]
winapi = "0.3.9"

[profile.release]
opt-level = 3
panic = "abort"<|MERGE_RESOLUTION|>--- conflicted
+++ resolved
@@ -65,13 +65,8 @@
 serde = { version = "1.0.152", features = ["derive"] }
 serde_json = "1.0.93"
 sha1_smol = { version = "1.0.0", features = ["serde"] }
-<<<<<<< HEAD
 sourcemap = { version = "7.0.0", features = ["ram_bundle"] }
-symbolic = { version = "12.1.5", features = ["debuginfo-serde", "il2cpp"] }
-=======
-sourcemap = { version = "6.4.1", features = ["ram_bundle"] }
 symbolic = { version = "12.4.0", features = ["debuginfo-serde", "il2cpp"] }
->>>>>>> b80a9e54
 thiserror = "1.0.38"
 url = "2.3.1"
 username = "0.2.0"
