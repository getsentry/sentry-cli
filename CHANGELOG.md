# Changelog

"You know what they say. Fool me once, strike one, but fool me twice... strike three." — Michael Scott

## 2.22.2

<<<<<<< HEAD
ref: Transition to binaries over npm (#1836)
=======
This release contains no changes and was done for technical purposes.
>>>>>>> 67826f68

## 2.22.1

This release contains no changes and was done for technical purposes.

## 2.22.0

- feat: Add opt-in code path to use binary distributions instead of downloaded CLI (#1835)
- build: Add optional dependencies to main cli package for binary distributions (#1834)
- feat: Publish binary distributions on npm (#1833)
- build: Add placeholder packages for npm binary distributions (#1828)

## 2.21.5

This release contains no changes and was done for technical purposes.

## 2.21.4

### Various fixes & improvements

- Improved error message if a project slug is missing (#1811) by @cleptric
- Fixed a `curl` issue on Windows (#1815) by @xpirt
- Added support for monitor upserts (#1807) by @szokeasaurusrex
- Fixed a bug in sourcemap `sourceRoot` handling (#1818) by @loewenheim

## 2.21.3

### Various fixes & improvements

- feat: Deprecate `sourcemaps explain` (#1797) by @loewenheim
- Allow log-level parameter to affect log from reading config (#1789) by @szokeasaurusrex
- feat: Add shell completion generation (#1775) by @NickyMeuleman
- fix: Log messages for invalid objects (#1771) by @loewenheim

## 2.21.2

### Various fixes & improvements

- fix(rn): Remove hermesc envs if hermes is disabled (#1754) by @krystofwoldrich
- fix: Don't fail on duplicate proguard release association (#1762) by @loewenheim
- fix: Make URL in org auth tokens optional (#1766) by @loewenheim
- Explain how to update in the README (#1767) by @philipphofmann

## 2.21.1

### Various fixes & improvements

- fix: Strip `/api/0` prefix from endpoint URLs (#1752) by @loewenheim

## 2.21.0

### Various fixes and improvements

- feat: `login` now opens the org auth token creation page (#1737) by @loewenheim
- feat: Debug IDs are now supported in Hermes bundles (#1667) by @krystofwoldrich
- feat: The root sourcemap for RAM bundles is now uploaded, improving support for preloaded modules (#1743) by @krystofwoldrich
- feat: Commands with a `--wait` flag now also have a `--wait-for <SECS>` option that additionally puts a limit on the wait time. (#1748) by @loewenheim
- deps: `symbolic` updated to 12.4.1 (#1749) by @loewenheim

## 2.20.7

### Various fixes & improvements

- fix(sourcemaps): Query parameters and fragments are removed from source mapping URLs (#1735) by @loewenheim
- fix(sourcemaps): Debug ID injection is significantly faster (#1736) by @loewenheim

## 2.20.6

### Various fixes & improvements

- fix: Always poll artifact assembly, even if nothing was uploaded (#1726) by @loewenheim
- feat(rn): Allow custom bundle command and Expo export:embed in xcode wrap calls (#1723) by @krystofwoldrich
- feat(bash-hook): Add support for `SENTRY_RELEASE` in bash-hook (#1720) by @boozec
- misc: Add CONTRIBUTING.md for working with integration tests (#1716) by @kamilogorek
- test: Prevent .sentryclirc being read from global config (#1716) by @kamilogorek
- test: Do not sign git tags and commits during tests (#1716) by @kamilogorek
- test: Make sure to always skip opening editor in git-based tests (#1716) by @kamilogorek

## 2.20.5

### Various fixes & improvements

- deps: Bump sourcemap to 6.4.1 (#1715) by @kamilogorek

## 2.20.4

### Various fixes and improvements

- fix(injection): Make debug id injection sound (#1693) by @loewenheim

## 2.20.3

### Various fixes & improvements

- fix(set-commits): Allow --initial-depth to be specified alongside --auto (#1703) by @kamilogorek
- feat: Allow the CLI binary path to be overridden (#1697) by @koddsson

## 2.20.1

### Various fixes and improvements

- fix: Correctly detect local binary when installing via npm (#1695)

## 2.20.0

### Various fixes and improvements

- feat(issues): Add `issues list` command (#1349)
- feat(inject): Make sourcemap discovery smarter (#1663)
- feat(config): Support organization-based tokens (#1673)
- feat(proguard): Create a weak release association with a proguard mapping file (#1688)
- fix(inject): Make pragma detection stricter (#1648)
- fix(inject): Mark paths argument as required (#1662)
- fix(debug-files): Add wasm to supported debug-files upload formats (#1683)
- fix(sourcemaps): Sourcemap rewriting no longer deletes debug ids when uploading (#1686)
- ref(sourcemaps): Do not dedupe artifacts if server won't handle it due to url limit (#1680)

## 2.19.4

### Various fixes and improvements

- feat: Don't upload chunks that are already on the server (fixed version) (#1660)

## 2.19.3

### Various fixes and improvements

- Revert "feat: Don't upload chunks that are already on the server (#1651)"

## 2.19.2

### Various fixes and improvements

- fix: Make artifact bundle creation deterministic (#1652)
- feat: Don't upload chunks that are already on the server (#1651)

## 2.19.1

### Various fixes & improvements

- fix(inject): Add semicolon at the end of inject snippet (#1643) by @kamilogorek

## 2.19.0

### Various fixes & improvements

- ref(debug-files): Use temp file handle instead of keeping zips in memory (#1641) by @kamilogorek
- feat(crons): Bring back legacy token-auth checkin API (#1634) by @evanpurkhiser
- ref: Unhide sourcemaps inject command as its already GA (#1631) by @kamilogorek
- ref: Match case-insensitive value when finding repo by name (#1629) by @maxnowack
- ref(inject): Inject code snippet at the start (#1567) by @loewenheim
- feat(crons): Replace API checkins w/ send_envelope (#1618) by @evanpurkhiser

## 2.18.1

### Various fixes & improvements

- ref(types): Add dedupe to available TS types (#1619) by @kamilogorek
- ref(debug-files): Polish after-upload message output (#1620) by @kamilogorek

## 2.18.0

### Various fixes & improvements

- ci: Use macos-latest to run build workflow (#1617) by @kamilogorek
- Update `sentry` SDK to fix sending raw envelopes (#1616) by @Swatinem
- misc: Add custom issues templates (#1613) by @kamilogorek
- ref: Remove proguard from debug-files upload types (#1615) by @kamilogorek
- ref(inject): Constrain file search by extensions (#1608) by @loewenheim
- feat(crons): Allow specifying checkin environment (#1599) by @evanpurkhiser
- chore(crons): Make monitors command visible (#1600) by @evanpurkhiser

## 2.17.5

### Various fixes & improvements

- feat: Print bundle id after artifact bundle creation (#1593) by @loewenheim
- ref: Use 'embedded sourcemap' label for upload log (#1595) by @kamilogorek

## 2.17.4

### Various fixes & improvements

- Add ability to send an Event as Raw Envelope (#1582) by @Swatinem

## 2.17.3

### Various fixes & improvements

- feat(js): Skip null as option same as undefined (#1579) by @mitsuhiko
- Add command `sentry-cli debug-files bundle-jvm` for bundling Java (and other JVM based languages) sources (#1551) by @adinauer

## 2.17.2

### Various fixes & improvements

- feat(debug_id): More determinism for JS debug IDs (#1577) by @mitsuhiko
- fix: inject only injects into js files (#1571) by @mitsuhiko
- feat: Add deterministic debug IDs for minified JS files (#1570) by @mitsuhiko

## 2.17.1

### Various fixes & improvements

- fix(build) Hotfix allowing extra binaries during wheel build (#1575) by @ashwoods
- fix(inject): Don't inject non-js files (#1572) by @loewenheim

## 2.17.0

### Various fixes & improvements

- feat(bash-hook): Add ability to specify tags for bash hook script (#1560)
- feat(sourcemaps): Add `--use-artifact-bundle` flag to force Artifact Bundles usage (#1557) (#1559)
- ref(sourcemaps): Check for release or debug ids before upload (#1561)
- ref(sourcemaps): Skip empty bundle uploads (#1552)
- ref(inject): Inject files with embedded sourcemaps (#1558)
- ref(inject): Inject regardless of whether a sourcemap is present (#1563)
- fix(inject): Use `File::create` to make sure files are truncated (#1562)

## 2.16.1

### Various fixes & improvements

- fix: Attach checkin payload to monitor requests (#1550) by @kamilogorek
- Use a deterministic bundle ID (#1546) by @mitsuhiko

## 2.16.0

### Various fixes & improvements

- ref(crons): Prefer DSN based auth (#1545) by @kamilogorek
- fix(inject): Improve fixup_js_file (#1533) by @loewenheim
- feat(inject): Handle relative and absoule sourcemap URLs (#1530) by @loewenheim
- ref(monitors): Prefer slugs over guids (#1540) by @evanpurkhiser
- feat(auth): Support DSN auth for the API client (#1536) by @evanpurkhiser
- ref(crons): monitors command is not legacy atm (#1538) by @evanpurkhiser
- fix(help): Consistent wording for API keys (#1539) by @evanpurkhiser

## 2.15.2

### Various fixes and improvements

- fix: Make sourcemap injection on upload opt-in (#1534)

## 2.15.1

### Various fixes and improvements

- fix: Properly overwrite the sourcemap when injecting (#1525)
- ref: Allow multiple paths in `sourcemaps inject` (#1523)

## 2.15.0

### Various fixes & improvements

- feat: Implement new chunk based upload for standalone artifact bundles (#1490)
- feat: Inject sourcemap debug ids by default when performing `sourcemaps upload` and print injection report (#1513)
- ref: Use recursive walk instead of globbing when looking for `sourcemaps inject` files (#1504)
- ref: When injecting sourcemap debug ids, make sure that `sourceMappingURL` comment is always kept at the end of a file (#1511)

## 2.14.4

### Various fixes & improvements

- fix: Include sources referenced but not embedded by an object file (#1486)
- chore: Reapply clap update to v4 and fix releases subcommands (#1500)
- deps: Update rust-sourcemap to 6.2.3 (#1502)

## 2.14.3

### Various fixes & improvements

- ref: fix macos wheel tags, add musllinux tags (#1497) by @asottile-sentry

## 2.14.2

- No documented changes.

## 2.14.1

### Various fixes & improvements

- fix: Revert clap-rs v4 update and add regression test for 'releases files upload-sourcemap' (#1496) by @vaind

## 2.14.0

### Various fixes & improvements

- ref: also distribute sentry-cli as a pip package (#1494) by @asottile-sentry
- ref: Support lower and uppercased env vars for npm cache (#1493) by @kamilogorek
- feat: Add sourcemaps inject command (#1469) by @loewenheim
- chore: update clap to v4 (#1489) by @vaind
- chore: update clap deprecations (#1487) by @vaind
- deps: Update symbolic to 12.0.0 (#1488) by @loewenheim
- feat: add new `debug-files print-sources` command (#1476) by @vaind

## 2.13.0

- feat: Added the `--raw` flag to `send-envelope` to allow sending envelopes without parsing or validation. (#1468)
- feat: extract and upload embedded Portable PDB from PE (#1463)
- ref(monitors): Drop passing `SENTRY_TRACE_ID` (#1472)
- ref(monitors): Rename MonitorStatus -> MonitorCheckinStatus (#1471)
- ref: Deduplicate artifacts upload using queried checksums (#1456)
- ref: Add better debug message for malformed config files (#1450)

## 2.12.0

### Various fixes & improvements

- feat: Enable portable PDB debug-files upload via Symbolic v11 (#1440)
- feat: Add support for Cloudflare Pages when detecting a release name (#1419)
- feat: Pass `SENTRY_TRACE_ID` to executed process in `monitors` (#1441)
- feat: Pass `SENTRY_MONITOR_ID` to executed process in `monitors` (#1438)
- fix: Prevent Sentry from attempting to access unbound variables in `bash-hook` (#1415)

## 2.11.0

### Various fixes & improvements

- feat: Report spawn failures for monitors by @mitsuhiko
- fix: Allow for path based sourcemaps in validation report @kamilogorek

## 2.10.0

### Various fixes & improvements

- feat: Add `--decompress` option to JS types (#1402) by @FSchieber
- fix: Always expand Plist vars during XCode upload (#1403) by @krystofwoldrich

## 2.9.0

### Various fixes & improvements

- feat: Replace `npmlog` dependency and restore support for Node v10 (#1392) by @mydea
- fix: Handle closed connection when fetching `sentry-cli` binary via JS script (#1389) by @kamilogorek
- fix: Re-add `server_name` in events via `contexts` sentry-rust feature (#1383) by @bengentil
- ref: Add length limit validation to `org` arguments (#1386) by @olksdr

## 2.8.1

### Various fixes & improvements

- fix: Replace usage of eval to obfuscate binary path from bundlers (#1374) by @timfish

## 2.8.0

### Various fixes & improvements

- fix: Use forward slash for Windows binary location path (#1369) by @timfish
- fix: Add + to reserved query characters in url encoding (#1365) by @kamilogorek
- feat: Add `headers` option to the JavaScript API (#1355) by @thibmeu
- fix: Add % and / to reserved path characters in url encoding (#1364) by @kamilogorek
- feat: Add support for Portable PDB debug files (#1345) by @Swatinem

## 2.7.0

### Various fixes & improvements

- fix: paths argument for debug-files find should take a value (#1346) by @kamilogorek
- chore: reuse danger workflow (#1332) by @vaind

## 2.6.0

### Various fixes & improvements

- fix: Update symbolic to fix spurious EOF errors (#1339) by @Swatinem
- fix: Break out of the loop when we reach cursor limit for list_release_files (#1337) by @kamilogorek
- ref: Provide better user messages for properties file configs (#1336) by @kamilogorek
- feat(sourcemaps): Add no-dedupe flag for skipping deduplication (#1334) by @kamilogorek
- misc: Add note about MSVC requirement (#1333) by @kamilogorek
- ref: Use better artifacts url resolution for sourcemaps explain (#1329) by @kamilogorek
- feat: Add top-level events command with list subcommand (#1307) by @dcariotti

## 2.5.2

### Various fixes & improvements

- fix: Use direct plist env vars fallback when called within xcode itself (#1311) by @kamilogorek

## 2.5.1

### Various fixes & improvements

- fix: Fallback to xcodebuild vars for faulty Info.plist files (#1310) by @kamilogorek
- ref: Log warning when debug source excedes item size limit (#1305) by @kamilogorek

## 2.5.0

### Various fixes & improvements

- feat: Allow for selecting frame in sourcemaps explain (#1293) by @kamilogorek
- misc: 1.74.5 changelog (#1291) by @kamilogorek
- chore: add missing changelog entry for 1.74.4 (#1289) by @vaind

## 2.4.1

### Various fixes & improvements

- ref: Print better error when processing appcenter paths (#1287) by @kamilogorek
- fix: Make sure release exists before querying for artifacts (#1284) by @kamilogorek

## 2.4.0

### Various fixes & improvements

- ci: Disable rustup self-update (#1278) by @kamilogorek
- feat: Add decompress flag to sourcemaps and files upload (#1277) by @kamilogorek
- feat: Use checksum to dedupe uploaded release artifacts (#1275) by @kamilogorek

## 2.3.1

### Various fixes & improvements

- ref: Dont print install progressbar for nonTTY and CI=1 (#1270) by @kamilogorek
- fix: move dist option to SentryCliUploadSourceMapsOptions (#1269) by @ikenfin

## 2.3.0

### Various fixes & improvements

- fix: Allow for using --auth-token with login command (#1266) by @kamilogorek
- deps: Update all Rust dependencies (#1265) by @kamilogorek
- fix: Increase TempFile robustness on Windows (#1256) (#1263) by @kamilogorek
- ref: Remove confusing ending dots from command logs (#1261) by @kamilogorek
- fix: Correct typo in sourcemaps explain output (#1258) by @huwq1987
- fix: Use first frame that has context-line in explain (#1255) by @kamilogorek
- feat: Add send-envelope command (#1254) by @kamilogorek

## 2.2.0

### Various fixes & improvements

- feat: Compute and upload il2cpp line mappings (#1248) by @loewenheim
- ref: Skip protected zip files when uploading debug files (#1245) by @kamilogorek

## 2.1.0

### Source Maps Upload Check "y-tho" (ongoing)

_Problem statement:_

Uploading source maps is a common source of frustration. Source maps are also one of the great value adds to our in product experience. We want to automate supporting customers with frequent issues.

https://docs.sentry.io/platforms/javascript/sourcemaps/troubleshooting_js/

_Outcome: _

Developers will be provided with a tool to help them discover any issues they may have when uploading source maps

Sentry support will have a tool and docs to suggest to customers to hopefully first discover issues, and second at least know what their problem is NOT.

_Key measurements:_

- qualitative: Is this useful for customers and support
- quantitative: Can we try to influence the number of Zendesk tickets
- quantitative: Can we influence the resolution time of source maps related Zendesk tickets

Can we find a way to track in zendesk the number of times the sentry-cli “y-tho“ functionality was useful

_Additional_

This is something users would run locally so I do not think we can track usage exactly what was not covered in y-tho

- Verify your source maps are built correctly
- Verify your source maps work locally
- Verify your source files are not too large
  - this is a fuzzy requirement today in sentry
- Verify artifacts are not gzipped
- Verify workers are sharing the same volume as web (if running self-hosted Sentry via Docker)
- Should spit out an easily readable and easily copy and paste - to put into ZenDesk or elsewhere for support colleagues

_Possible second milestone:_

https://github.com/getsentry/rust-sourcemap/tree/master/cli

- In sentry error incorrect source map location
- this helps when producing sourcemaps locally then line and column
- this verify that it resolves locally
  - if yes then it is a problem in between on sentry server side or upload
  - 1st Verifies what you upload to sentry is exactly what you upload to sentry
  - 2nd step from “y-tho” ensure previous steps are not for waste
- What is being automated?
  - on release page you have your files (release artificats)
    - download
    - manually check the line number matches the error
    - if correct then data is correct
    - then you know an error with cli and not with the source maps that were uploaded

By: @kamilogorek (#1235)

### Various fixes & improvements

- ref: Change comment format for find_matching_artifact (#1243) by @kamilogorek
- ref: Log correct AppCenter error message (#1243) by @kamilogorek
- fix: Respect no-zips option for debug files upload (#1239) by @saf-e
- chore: fix recommended VS Code extension name (#1240) by @vaind
- ref: Rename VERSION to SENTRY_CLI_VERSION in install readme (#1227) by @kamilogorek
- feat: Add organizations list command (#1213) by @kamilogorek
- docs(cli): Sync get-cli readme with our docs; add version specifier (#1225) by @kamilogorek
- test: Add integration tests for projects command (#1212) by @kamilogorek
- fix: replace git.io links with redirect targets (#1209) by @asottile-sentry

## 2.0.4

### Various fixes & improvements

- ref: Prevent @vercel/nft and similar tools from including binary file in their bundles (#1207) by @kamilogorek
- ref: Use node-fetch@v2 for the simplicity sake (#1206) by @kamilogorek

## 2.0.3

### Various fixes & improvements

- ref: Make `--header` a global flag so its position independent (#1194)
- ref: Restore `monitors` as hidden command w. integration tests (#1196)
- ref: Restore `bash-hook` as hidden command w. integration tests (#1197)

## 2.0.2

### Various fixes & improvements

- fix: Remove `fetch.FetchError` usage in favor of catch-all clause (#1193) by @kamilogorek
- ref: Restore and hide legacy aliases from 1.x for backward compatibility (#1192) by @kamilogorek

## 2.0.1

### Various fixes & improvements

- fix: Allow hyphenated release names with any flags position (#1187) by @kamilogorek

## 2.0.0

This is the first, long-overdue major release in over 5 years of sentry-cli's life.
Some APIs were removed, some reworked, some newly added.

Most of introduced API changes are backward compatible through hidden aliases, so there is no immediate need for users developing 3rd party tools to make all the changes immediatelly.
We do however encourage everyone to do it sooner or later, as deprecated items will be removed in the next major releases.

Breaking changes are denotated with _(breaking)_ tag, and appropriate required changes are provided for each entry.

### New APIs

- feat: Add `debug-files` command, which is a joined functionality of `difutil` and `upload-dif` commands.
- feat: Add `deploys` command, which was extracted from `releases deploys` subcommand.
- feat: Add `files` command, which was extracted from `releases files` subcommand.
- feat: Add `sourcemaps upload` command, which was extracted from `releases files upload-sourcemaps` subcommand.
- feat: Add `sourcemaps resolve` command.
- feat: Allow for specifying global `--header` argument, which supports multiple occurences, to configure outgoing requests
- feat: Implement global `--quiet`/`--silent` flags to allow silencing `stdout` output (This flag is currently implemented only for selected subcommands)

### Removed APIs

- ref: Remove `react-native codepush` subcommand (use `react-native appcenter` instead) _(breaking)_
- ref: Remove `react-native-gradle` and `react-native-xcode` commands (use `react-native gradle` and `react-native xcode` instead) _(breaking)_
- ref: Remove `crash_reporting` related code and `with_crash_reporting` crate feature (no required changes) _(breaking)_
- ref: Remove `SENTRY_NO_PROGRESS_BAR` env var in favor of `SENTRYCLI_NO_PROGRESS_BAR` (rename env variable) _(breaking)_
- ref: Hide `difutil id` subcommand (use `debug-files check` instead)
- ref: Hide `upload-dsym` command (use `debug-files upload` instead)
- ref: Make `releases upload-sourcemaps --rewrite` a default behavior now
- ~ref: Remove `upload-dsym` command (use `debug-files upload` instead) _(breaking)_~ _restored in 2.0.2 as hidden alias_
- ~ref: Remove `difutil id` subcommand (use `debug-files check` instead) _(breaking)_~ _restored in 2.0.2 as hidden alias_
- ~ref: Remove `monitors` command (support for this feature has been dropped) _(breaking)_~ - _restored in 2.0.3 as hidden command_
- ~ref: Remove `bash-hook` command (use `1.x` if you still need the functionality) _(breaking)_~ - _restored in 2.0.3 as hidden command_

### Breaking Changes

- ref: Update minimal required `node` version to `v12` (update node version) _(breaking)_
- ref: Rename `--header` argument of `releases files upload` command to `--file-header` (rename flag) _(breaking)_
- ref: Rename `CUSTOM_HEADER` to `SENTRY_HEADER` and `defaults.custom_header` to `http.header` (rename env variable or update config file) _(breaking)_
- ref: Make `ignore-empty` for `releases set-commits` a default behavior and hide `--ignore-empty` flag (remove `--ignore-empty` usage) _(breaking)_

### Various fixes & improvements

- feat: Implement `--quiet` flag for `releases upload-sourcemaps` command
- feat: Implement `--quiet` flag for `difutil check` command
- ref: Make `--auth-token` a global argument
- ref: Make all `ProgressBar` instances and logs always write to `stderr`
- ref: Migrate error handling from `failure` to `anyhow` crate

## 1.74.5

### Various fixes & improvements

- deps: Add resolution to bump `ansi-regex` to version `^3.0.1` (#1281)
- ref: Increase `TempFile` robustness on Windows (#1256)

## 1.74.4

### Various fixes & improvements

- ci: Add merge target (f9a2db3) by @kamilogorek
- ref: Prevent @vercel/nft and similar tools from including binary file in their bundles (#1207) by @kamilogorek

## 1.74.3

### Various fixes & improvements

- deps: Update symbolic and git-rs crates (#1170) by @kamilogorek
- ref: Filter non-error goblin logs (#1169) by @kamilogorek
- ref: Use provided version in release log messages (#1162) by @kamilogorek

## 1.74.2

### Various fixes & improvements

- revert: ref: Dont run install script using node binary #1151 (#1155) by @kamilogorek

## 1.74.1

### Various fixes & improvements

- ref: Make org and project flags position independent (#1153) by @kamilogorek

## 1.74.0

### Various fixes & improvements

- ref: Dont run install script using node binary (#1151) by @kamilogorek
- feat: Add show-projects and show-commits flags to 'releases info' command (#1144) by @kamilogorek
- ref: Rework find_id function of difutil find (#1149) by @kamilogorek
- ref: Rework find_matching_rev tests to not use our real repo history (#1147) by @kamilogorek
- deps: Update git2 crate to 0.14.1 to support custom git extensions (#1140) by @kamilogorek
- ci: Change stale GitHub workflow to run once a day (#1141) by @kamilogorek

## 1.73.2

### Various fixes & improvements

- install: Rename SENTRY_NO_PROGRESS_BAR flag to SENTRYCLI_NO_PROGRESS_BAR (#1132) by @kamilogorek

## 1.73.1

### Various fixes & improvements

- feat: Allow for using local binary through SENTRYCLI_USE_LOCAL env (#1129) by @kamilogorek
- ref: Dont panic on malformed xcodeproj directories (#1127) by @kamilogorek

## 1.73.0

- feat: Add checksum validation for installed binaries (set `SENTRYCLI_SKIP_CHECKSUM_VALIDATION` to opt-out) (#1123)
- fix: Detect unwind and debug information in files linked with `gold` (#1124)
- ref: Silence progress bar in CI environments by default (#1122)

## 1.72.2

- feat: Use default xcode values for plist struct (#1111)
- fix: Fixes a panic when inspecting debug files larger than 4GB (#1117)
- ref: Update log message when bundle ID is missing (#1113)

## 1.72.1

- fix: Dont include `debug_id` during assemble when not PDBs are not supported (#1110)
- ref: Remove all release files instantaneously with `--all` flag (#1108)

## 1.72.0

- feat: Add `CUSTOM_HEADER` support to JS wrapper (#1077)
- feat: Add `SENTRYCLI_SKIP_DOWNLOAD` flag for preventing download (#1074)
- feat: Allow for configuring max item size for dif bundles (#1099)
- fix: Prevent daemonize mode from crashing upload process (#1104)
- fix: Restore logger initialization (#1102)
- ref: Box `ParseDif::Object` value to prevent large enum variant (#1094)
- ref: Rename ini group from `dsym` to `dif` with a fallback (#1103)
- ref: Show `project` flag for releases command (#1065)

## 1.71.0

- feat: Add optional positional argument to `send-event` that allows to specify a path to JSON serialized events (#1058)
- fix: Handle `SENTRY_CLI_NO_EXIT_TRAP` unbound variable (#1059)

## 1.70.1

- feat: Add `SENTRY_CLI_NO_EXIT_TRAP` flag to control EXIT trap in `bash-hook` command (#1050)
- fix: Remove warning about relative urls for chunk uploads (#1054)
- fix: Typo in `vscRemote` TS type (#1052)
- fix: Use internal timer for ProgressBar duration (#1055)
- ref: Update dockerfile alpine image (#1057)

## 1.70.0

- feat: Add `no-upload` flag for `upload-dif` command (#1044)
- feat: Add support for glob patterns in `upload-sourcemaps` command (#1048)
- feat: Allow to load dotenv from non-standard path through `SENTRY_DOTENV_PATH` (#1046)
- fix: Follow symlinks when traversing during sourcemaps upload (#1043)
- ref: Use `SOURCE_VERSION` first prior to `HEROKU_SLUG_COMMIT` in Heroku (#1045)

## 1.69.1

- misc: Re-release of `1.69.0` due to malformed artifacts

## 1.69.0

- feat: Print upload context details (#1016)
- feat: Allow for changing log stream through `SENTRYCLI_LOG_STREAM` variable (#1010)
- fix: Set archString to `armv7` when`arch="arm"` (#1024)
- fix: Dont render progress bar when content length is missing (#1011)
- fix: Do not supply `debug_id` for object files (#981)
- ref: Update `symbolic` to `8.3.1` (#1033)
- ref: Hide `upload-symbol-maps` flag for `upload-dif` command (#1017)

## sentry-cli 1.68.0

- feat: Add ability for `include` in JS sourcemap upload options to be an object (#1001)

## sentry-cli 1.67.2

- fix: Correctly resolve paths with hashes in `url_to_bundle_path` (#1000)
- ref: Provide JSDocs for TS typings, change `started/finished` to `number|string`, add `ignoreEmpty` to JS API (#999)
- ref: Add `npm_config_cache_folder` to function of getting cache (#998)

## sentry-cli 1.67.1

- feat: Print sourcemaps/files operations timings information (#995)

## sentry-cli 1.67.0

- feat: Add `--ignore-empty` flag to `releases set-commit` command, that will not bail command when no patchset is created (#993)
- feat: Add `--raw` and `--delimiter` flags to `releases list` command (#994)

## sentry-cli 1.66.0

- feat: Allow to define a custom `release` and `dist` for XCode SourceMaps upload (#967)
- feat: Support custom request header through `CUSTOM_HEADER` env variable and `http.custom_header` config (#970)
- fix: Add missing `ignoreMissing` flag for `setCommit` command to JS API (#974)
- fix: Change ignore-missing to flag with 'long' modifier (#965)

## sentry-cli 1.65.0

- feat: Allow for ignoring missing commits in set-commit with `--ignore-missing` flag (#963)
- feat: Support BCSymbolMap uploading (#952)

## sentry-cli 1.64.2

- ref: Rely on spawn process error for detecting command presence (#958)

## sentry-cli 1.64.1

- fix: Redirect spawned JS process outputs to `/dev/null` instead of filling up pipe buffers (#949)
- ref: Allow `upload-dif` to follow symlinks to make it inline with `difutil` behavior (#948)

## sentry-cli 1.64.0

- feat: Add TypeScript `SentryCli` types (#934)
- ref: Provide a helpful error messages for xcode/codepush/appcenter binary calls (#937)

## sentry-cli 1.63.2

- feat: List logging levels on CLI output (#926)
- fix: Update proguard version (#927)
- fix: Run update nagger only for versions lower than current one (#925)
- fix: Add some npm logging to aid in troubleshooting (#921)

## sentry-cli 1.63.1

- fix: Correctly detect hidden Swift symbols (#918)
- fix: Rename `arm64` as `aarch64` in install script (#917)
- fix: Verify CLI installation before launching (#916)

## sentry-cli 1.63.0

- build: ARM for Linux (#890)
- ref: `is_outdated` should not report when release contains version older than latest (#899)

## sentry-cli 1.62.0

- fix: Detect debug information in MIPS binaries (#897)
- fix: Use `http_proxy` config value in the handler directly (#893)
- fix: Limit chunk upload waiting to 5 minutes (#896)
- ref: Prefer universal binaries in homebrew (#879)
- ref: Prefer universal binaries on macOS (#878)
- build: macOS arm64 on stable Rust (#884)
- build: Build universal macOS binary on macos-latest (#877)

## sentry-cli 1.61.0

- fix: Add missing underscores for template in bash hook (#872)
- feat: macOS builds for `arm64` and universal binaries (#873)

Sentry-cli will not upgrade to the `arm64` build automatically, if you're currently running on Rosetta 2. To install the `arm64` version:

- Please ensure that your terminal and shell both run natively without emulation. You can check this by running `uname -m` in your terminal.
- Remove your existing installation of `sentry-cli`.
- Follow the [Installation Instructions](https://github.com/getsentry/sentry-cli#installation) for a fresh installation.

## sentry-cli 1.60.1

- fix: Restore release modification calls to use put request, while preserving restore/archive capability (#870)

## sentry-cli 1.60.0

- feat: Added support for WASM debug info files (#863)

## sentry-cli 1.59.0

- feat: Allows the user to specify multiple projects for a release (#842)
- feat: Add cli arg to override sentry-cli command in bash-hook (#852)
- ref: Remove --rewrite flag and make it a default (#853)

## sentry-cli 1.58.0

- feat: Expose environment configuration in javascript (#830)
- ref: Use better error messages for install script (#833)

## sentry-cli 1.57.0

- feat: Allow for passing custom timestamp with `send-event` (#826)
- fix: OS arch detection for `IA32` (#824)

## sentry-cli 1.56.1

- fix: Use updated release name format during upload process (#818)

## sentry-cli 1.56.0

- feat: Add support for architectures other than x86/x64 when running installation script (#811)
- feat: Add `--confirm` flag to skip confirmation prompt during uninstall command (#812)
- misc: Upgrade symbolic to `7.5.0` (#813)

## sentry-cli 1.55.2

- fix: Path handling edgecases for `upload-dif` (#795)
- fix: Dont limit commits count for release updates (#808)
- ref: Update Android/iOS releases format (#805)

## sentry-cli 1.55.1

- feat: add support for CicleCI (#784)
- fix: Default to sending local commits if no repos linked (#791)
- ref: Make Update Nagger less aggressive (#793)

## sentry-cli 1.55.0

- feat: Release files batch upload (#715)
- feat: Add pipeline env variable option and include it in UA string (#774)
- feat: Upload formatted commit metadata from local git tree to Sentry for a release (#776)
- feat: Provide flag for allowing failures in monitor command (#780)
- fix: Do not error when offsetting too far on enumeration (#746)
- fix: Update base "alpine" image in Dockerfile (#757)
- fix: Allow for release names with leading hyphen (#770)
- fix: Handle teamless projects correctly (#773)
- fix: Parse BitBucket Server integration repo url correctly (#775)
- ref: Switch from symbolic::proguard to proguard crate (#756)

## sentry-cli 1.54.0

- feat: Add `--no-environ` parameter to `bash-hook` (#745)
- feat: Allow for disabling install progress-bar without silencing npm using `SENTRY_NO_PROGRESS_BAR` env var (#754)
- fix: Use correct required option to `newDeploy` JS api (#755)

## sentry-cli 1.53.0

- feat: `releases deploys` JavaScript API (#741)
- fix: `--log-level` should be case insensitive (#740)

## sentry-cli 1.52.4

- fix: Dont panic on unknown log level (#733)
- ref: Use temp dir to store jsbundle maps (#737)

## sentry-cli 1.52.3

- fix: Correctly store child process before attaching handlers (#718)

## sentry-cli 1.52.2

**This release sets `node.engine: >=8` which makes it incompatible with Node v6**
If you need to support Node v6, please pin your dependency to `1.52.1`
or use selective version resolution: https://classic.yarnpkg.com/en/docs/selective-version-resolutions/

- feat: Support Google Cloud Builder VCS detection (#481)
- fix: Mark files as unusable withid (#709)

## sentry-cli 1.52.1

- fix: Respect `configFile` for release commands invoked through JS API (#700)

## sentry-cli 1.52.0

- feat: Add an optional argument to override the entire release name for a CodePush release (#692)
- feat: Introduce `g/global` flag for `login` command (#690)
- feat: Add support for `INFOPLIST_OTHER_PREPROCESSOR_FLAGS` (#682)
- feat: Detect CodeBuild slug for `propose-version` (#681)
- feat: Show project and organization when using info log level (#670)
- feat: Add `bitbucket_server` to reference url check (#668)
- fix: Log config path only when its actually loaded (#677)
- fix: Make sure that requests are not authenticated twice and warn for rel urls (#675)
- fix: Override local `env.SENTRY_PROPERTIES` rather than global `process.env` (#667)
- fix: `react-native` xcode uses regex to detect Debug builds (#665)
- meta: Add Linux support to the Homebrew formula (#674)

## sentry-cli 1.51.1

- fix: Skip files larger than 1MB (#662)

## sentry-cli 1.51.0

- feat: Add `dist` option to `react-native appcenter` command (#653)
- ref: Notify user about missing `sudo` command instead of incorrect "No such file or directory" when updating/uninstalling `sentry-cli` (#656)
- fix: Remove redundant `Closing connection 0` warnings after every HTTP request (#657)
- fix: Update release structure for XCode React Native calls (#660)

## sentry-cli 1.50.0

- feat: Allow setting of `git` remote (#637)
- feat: Expose code IDs from `difutil` check (#639)
- feat: Implement workarounds for dealing with hermes bytecode (#646)
- feat: Allow for `--silent` flag in installation script (#648)
- feat: Support `dist` option in JS API (#642)
- ref: Treat `301/302` `upload_chunks` response codes as errors (#651)
- fix: Add `Content-Length=0` header to reprocessing POST request (#647)

## sentry-cli 1.49.1

- Add support for `git://`, `git+ssh://`, and `git+https?://` VCS repos (#636)
- Allow overriding dist in Xcode (#627)
- Skip pch and large files in source bundles (#624)

## sentry-cli 1.49.0

- Detect Heroku's `SOURCE_VERSION` environment variable (#613)
- Allow extensions with dots for sourcemap uploads (#605)
- Fix validation of `releases set-commits` options in JS (#618)
- Add an optional column for project slugs in `releases list` (#612)
- Add an optional `--wait` flag for upload-dif (#619)

**NOTE**: This release changes the default behavior of `upload-dif`. Previously,
the command waited until Sentry had fully processed uploaded files. Now, the
command terminates after a successful upload but does not wait for server-side
processing. This will speed up uploads for the common case. Specify `--wait` for
the old behavior if you want to make sure that debug files are available before
sending native events.

## sentry-cli 1.48.0

- Add support for Brotli, GZip and Deflate compression algorithms for binary download (#607)
- Fix binary download progress bar calculations (#606)

## sentry-cli 1.47.2

**Changes**:

- Always show the full version in `releases list` (#584).
- Do not warn when using the standard docker entrypoint.

**JavaScript API**:

- Pass the `silent` option to `releases` commands in JavaScript (#552).
- Allow setting commits on a release in JavaScript (#580).

**Fixed bugs**:

- Fix an error in the bash hook if the log file gets deleted (#583).
- Fix detection of Azure repositories in `releases set-commits` (#576).
- Fix detection of annotated tags in `releases set-commits` (#598).
- Fix normalization of sourcemap URL prefixes with trailing slashes (#599).
- Fix upload of source bundles created with `difutil bundle-sources` (#602).

## sentry-cli 1.47.1

- Fix potentially broken payloads in `send-event`.

## sentry-cli 1.47.0

- Trim whitespace in header values to prevent potential header injections
  through the auth token header. (#563)
- Improved Azure DevOps URL parsing. (#556)

## sentry-cli 1.46.0

- Relax the release file limit for sourcemap uploads when artifact bundles
  are supported by the serntry server (#559)

## sentry-cli 1.45.0

- Allow ports in VCS urls when associating commits (#551)
- Support PDB and PE uploads to Sentry (#553)

## sentry-cli 1.44.4

- Emit better version names for react native (#506)
- Fix a regression in sourcemap uploads for certain release names (#549)
- Ensure case insensitive git repository matching (#511)

## sentry-cli 1.44.3

- Fix a regression with URL prefixes in sourcemap uploads (#544)

## sentry-cli 1.44.2

- Even faster sourcemap uploads to sentry.io (#540, #542)

## sentry-cli 1.44.1

- Fixed a segfault in curl on empty file uploading (#535)

## sentry-cli 1.44.0

- Parallelize source map uploads (#533)

## sentry-cli 1.43.0

- Add support for File RAM Bundles (#528)
- Accept more Azure DevOps URLs (#525)

## sentry-cli 1.42.0

- Add support for Indexed RAM Bundles (#523)
- Add "silent" option to JS constructor (#512)

## sentry-cli 1.41.2

- Fix slow unzipping in debug file upload (#519)

## sentry-cli 1.41.1

- Warn before uploading more than 20.000 files to a release (#513)

## sentry-cli 1.41.0

- Recognizes GNU compressed debug files on Linux
- Also uploads Breakpad files and ELF files only containing symbol tables

## sentry-cli 1.40.0

- Automatically retry on various socket and SSL errors (#466, #490)
- Use a connection pool for the outgoing API requests. This is likely to resolve
  some issues in curl itself that manifested itself as malloc errors on shutdown (#489)
- Upgrade internal dependencies and shrink overall binary (#488)
- Upgrade internal sentry crate

## sentry-cli 1.39.1

- Fix Proguard upload issues on Windows (#484).

## sentry-cli 1.39.0

- Release enabling an internal sentry experiment.

## sentry-cli 1.38.1

- Fix plist parsing

## sentry-cli 1.38.0

- Upgraded symbolic which offers support top R8 code shrinker.

## sentry-cli 1.37.4

- Added `SENTRY_NO_PROGRESS_BAR` environment variable to suppress progress
  bars (#467)
- Fixed an issue where dif uploads would indicate failure if no files where
  to upload.

## sentry-cli 1.37.3

- Report non zero status for server side processing errors on dif upload (#465)
- Improve error messages for 502/504 (#459)
- Relax VCS url comparisions to improve on-prem support

## sentry-cli 1.37.2

- Retry on upload-related operations (chunk-upload, assemble) (#456)
- Add new anylog version (#455)

## sentry-cli 1.37.1

- Fix the detection of debug information in ELF files (#437)
- Add support for ELF files in the `difutil` commands (#447)
- Speed up `sentry-cli update` by using the Sentry release registry (#438)
- Dump http requests in debug mode for better debugging (#448)

## sentry-cli 1.37.0

- Support React Native >= 0.46 (@stephan-nordnes-eriksen, #377)
- Cache binaries to speed up NPM package installation (@timfish, #425)
- Check for successful upload of debug files (#429)
- Limit debug file uploads to 2GB (maximum allowed by Sentry) (#432)

## sentry-cli 1.36.4

- Add support for GitLab in `releases set-commits` (#419)
- Fix a bug where uploaded debug files might show up as _"Generic"_ (#420)

## sentry-cli 1.36.3

- Print out how sentry-cli was invoked in debug log

## sentry-cli 1.36.2

- Download packages from Fastly's CDN when installing via NPM and Brew (#417)
- Allow uploading executables and debug symbols in one go (#412)

## sentry-cli 1.36.1

- Fixes a bug that prevented listing and creating releases

## sentry-cli 1.36.0

- Show project IDs in project listing (#384)
- Fetch all projects, repos and releases if you have more than 100 (#388, #390)
- Support debug symbols with DWARF 5 debug information (#389)
- Fix `--no-environ` parameter in `send-event` (#391)
- Remove a misleading success message in `send-event` (#397)
- Improve debug logs and error output (#393, #394, #399)

## sentry-cli 1.35.6

- Fix a bug introduced with the `--url-suffix` option in `upload-sourcemaps`
- Fix broken commit detection for releases (#378, #381)

## sentry-cli 1.35.5

- Add `--url-suffix` option for `upload-sourcemaps` (#373)

## sentry-cli 1.35.4

- Additional compatibility improvements for the Docker image (#368)

## sentry-cli 1.35.3

- Add a warning about new Docker entrypoint (#367)

## sentry-cli 1.35.2

- Change entrypoint for Docker image (#358)
- Use `perl` over `strftime` in bash hook (#359)
- Fix iTunes Connect BCSymbolMap handling in `upload-dif` (#362)
- Display error messages when re-uploading broken DIFs (#363)

## sentry-cli 1.35.1

- Resolve a hang on certain windows versions on shutdown (#349)

## sentry-cli 1.34.0

- Improve the error message for renamed projects (#330)
- Fix appcenter commands on Windows (#331)
- Fix grammar in some help texts (#337, @gorgos)
- Fix frozen upload-dif on some Windows versions (#342)

## sentry-cli 1.33.0

- Add support for AppCenter CLI for codepush releases (#327)
- Deprecate the codepush CLI command (#327)
- Fix a bug where commands would fail with connection errors

## sentry-cli 1.32.3

- Skip invalid ZIP files during debug file upload (#320)
- Generate better error messages for renamed projects (#321)

## sentry-cli 1.32.2

- Compress debug symbols for faster uploads (#315)
- Refactor `send-event` to include more consistent information (#316, #318)

## sentry-cli 1.32.1

- Improve update prompts (#306, @danielcompton)
- Support event environments in bash hook (#312, @geniass)
- Use `DWARF_DSYM_FOLDER_PATH` in upload-dsym (#313)
- Skip malformed object files during upload scan (#313)

## sentry-cli 1.32.0

- Drop support for older macOS versions to work around an old xcode linker bug

## sentry-cli 1.31.2

- Disabled automatic crash reporting

## sentry-cli 1.31.1

- Fixed out of bounds panic for sourcemaps without sources (#299)
- Fixed commit detection when VSTS was used (#300)

## sentry-cli 1.31.0

- Restrict file permissions for newly created `.sentryclirc` (#296)
- Fix `SENTRY_DSN` environment variable parsing for `send-event` action (#292)
- Build statically linked `musl`-based binaries for Linux (#294)
- Detect `HEROKU_SLUG_COMMIT` in propose-version (#298)

## sentry-cli 1.30.5

- Add better error diagnostics (internal change, #288)

## sentry-cli 1.30.4

- Show correct identifiers when uploading Windows symbols (#280)

## sentry-cli 1.30.3

- Attempted to make the windows executable more portable (#269)
- Fixed the JavaScript API (#270)
- Fixed a bug where breadcrumbs were not always sent (#268)

## sentry-cli 1.30.2

- Fixed #252

## sentry-cli 1.30.1

- Expose `execute` on SentryCli js wrapper

## sentry-cli 1.30.0

- Improve the upload for debug information files. It is now faster, allows to resume after network errors, and supports much larger files.
- Add commands to upload Breakpad and ELF (Linux) symbols. See our [documentation page](https://docs.sentry.io/learn/cli/dif/) for more information.
- Fix JavaScript tests on Windows

## sentry-cli 1.29.1

- Fix NPM installation on Windows

## sentry-cli 1.29.0

- **BREAKING**: Drop support for Node 0.12. Please pin version `1.28.4` or install sentry-cli using a [different method](https://docs.sentry.io/learn/cli/installation/#automatic-installation) if you still require Node 0.12.
- Fix NPM installation behind proxies
- Remove console output when using the JS interface

## sentry-cli 1.28.4

- Revert `Info.plist` handling to pre-`1.27.1` as it was causing issues when the `"Preprocess Info.plist File"` setting was turned on in Xcode
- Include CA certificates in the Docker container

## sentry-cli 1.28.3

- Reverted new config handling because of problems it caused.

## sentry-cli 1.28.2

- Fixed use of `SENTRYCLI_CDNURL` to override the npm download URL. See the [documentation](https://docs.sentry.io/learn/cli/installation/#installation-via-npm) for more information
- Better handling of environment variables and config files. Please let us know if one of your configuration files or environments doesn't get recognized anymore after the update
- The official docker image is now smaller and does not require dependencies anymore
- Replaced confusing errors when using `codepush` with hints to resolve the error

## sentry-cli 1.28.1

- Expose getPath() to not break setups

## sentry-cli 1.28.0

- Change JS bindings to be conform with the cli interface
  Please note that this is a breaking change if you used the JS interface before.

## sentry-cli 1.27.1

- Read from the correct `Info.plist` in XCode builds, courtesy of @adbi
- Allow to specify device family and model in `send-event`, courtesy of @kirkins
- Supply environment variables when using the JavaScript API
- Allow to override the NPM download URL via `SENTRYCLI_CDNURL` environment variable

## sentry-cli 1.27.0

- Support all options in the JS binding for `upload-sourcemaps`, courtesy of @montogeek
- Enable automatic IP addresses when sending events with `send-event`, courtesy of @kirkins
- No longer require secret keys to send events with `send-event`
- Improve and speed up debug symbol handling in `upload-dsym`

## sentry-cli 1.26.1

- Faster discovery of debug symbols in `upload-dsyms`
- Fix a bug in sourcemap uploading via JS, courtesy of @roelvanhintum
- Security update to OpenSSL 1.0.2n for Linux builds
- Fix a SSL verification command line flag

## sentry-cli 1.26.0

- The npm package has moved to [`@sentry/cli`](https://www.npmjs.com/package/@sentry/cli)
- Installing with npm on Windows now downloads the 64-bit version
- Exit with a proper error code when `send-event` fails, courtesy of @kirkins
- More informative errors on failed API requests
- No more annoying update reminders in the Docker images

## sentry-cli 1.25.0

- Do not run update nagger if the command is not connected to a terminal
- Source map uploading now correctly determines sourcemap references even if the rewrite
  flag is not passed.
- There is an offical Docker image with `sentry-cli` preinstalled:
  `docker run --rm -it -v $(pwd):/work getsentry/sentry-cli sentry-cli --help`
- Added support for automatically determining corvoda releases.

## sentry-cli 1.24.1

- Fix an issue with bash hooking not working if sentry-cli was installed on a path
  containing whitespace

## sentry-cli 1.24.0

- Improved sending events from bash. See
  [Sending Events](https://docs.sentry.io/learn/cli/send-event) for more information
- Hook into bash and send events for failed commands automatically. See
  [Bash Hooks](https://docs.sentry.io/learn/cli/send-event/#bash-hook) for more
  information
- Set `SENTRY_LOAD_DOTENV=0` to disable automatic loading of `.env` files
- Fix an issue where `info.plist` files were not resolved in XCode projects
- Fix an issue where the `PROJECT_DIR` environment was not used correctly

## sentry-cli 1.23.0

- Fix a bug that prevented uploads of ProGuard mapping files on Windows
- Improve command and parameter descriptions (`--help`)
- Updated dependencies

## sentry-cli 1.22.0

- Add `--ignore` and `--ignore-file` parameters to `upload-dsyms`
- Fix some typos in the CLI (thanks @mbudde and @AdrienDS)

## sentry-cli 1.21.0

- Fix codepush command for android
- Fixed added bitbucket provider support #115

## sentry-cli 1.20.0

- Updated dependencies
- Added encoding detection for javascript files
- Added bitbucket provider support
- Fixed an issue where codepush was not passing the right plist to the parser

## sentry-cli 1.19.1

- Resolved an issue where sourcemaps were not uploaded (#112)

## sentry-cli 1.19.0

- Added support for preprocessor `info.plist` files
- Unified `info.plist` handling in all places
- Added basic validation for the API URL to avoid common user errors
- Resolved an issue with NPM releases on ES5 environments
- Resolved an issue where `releases propose-version` incorrectly required an org to be
  passed
- Added support for handling `BCSymbolMap` files when uploading dsym files

## sentry-cli 1.18.0

- Ensure parent directories exist when writing Proguard meta properties.
- Write Proguard properties even if upload is disabled.
- Reject leading/trailing spaces in releases.

## sentry-cli 1.17.0

- Made npm install compatible with ES5
- Solved a potential issue with spaces in file paths for npm installation
- Added automatic update check (can be disabled with `update.disable_check` in the config
  or the `SENTRY_DISABLE_UPDATE_CHECK` environment variable)
- Resolved a crash when uploading empty files
- Lowered default symbol upload size to work around some server limitations

## sentry-cli 1.16.0

- added ability to upload proguard files with a forced UUID
- added `difutil uuid` command to print the UUID(s) of a mapping file to stdout

## sentry-cli 1.15.0

- Improved the `no-upload` flag to proguard upload
- Added debug info files debug commands

## sentry-cli 1.14.0

- Added support for disabling desktop notifications (only affects xcode builds so far)
- Added support for uploading proguard files on supported sentry server versions

## sentry-cli 1.13.3

- Fixed installation for npm

## sentry-cli 1.13.2

- Put `sentry-cli.exe` directly into the `bin/` folder on windows for npm installations

## sentry-cli 1.13.1

- Fixed another issue with yarn redownloading binaries

## sentry-cli 1.13.0

- Added `dist` support for send-event
- Improved download script for npm installs to not download unnecessarily with yarn.

## sentry-cli 1.12.0

- Added support for explicit bundle IDs for codepush releases
- Added `--print-release-name` to print out the release name for codepush releases to the
  command line to improve scripting capabilities
- Extended `propose-version` for releases to support iOS and android release names if
  projects are automatically discovered
- Parse grade files instead of android manifests for version and bundle IDs for release
  detection
- Fix broken xcode notifications when projects where opened from the command line
- Fixed limitations in automatically detecting the bundle IDs for xcode projects

## sentry-cli 1.11.1

- Resolved an issue where sourcemap uploading failed when empty files were encountered

## sentry-cli 1.11.0

- Initial work for codepush support (pending support in `react-native-sentry`)
- Moved `react-native-xcode` to `react-native xcode`
- Added support for `${FOO}` style variable expansion in xcode

## sentry-cli 1.10.2

- Fixed an issue for windows npm installation
- Stop generating a debug log file in `/tmp` for npm on unixes

## sentry-cli 1.10.1

- fixed a bug that caused the npm install to fail

## sentry-cli 1.10.0

- Added user support for `send-event`

## sentry-cli 1.9.2

- Improved logging facilities
- Fixed npm installation on windows

## sentry-cli 1.9.1

- Changes sourcemap rewriting to ignore bad files on source inlining.
- Fixed a bug in the JSON output of the `info` command.

## sentry-cli 1.9.0

- Added support for referring to previous hashes in `set-commits` with `OLD_REV..NEW_REV`
- Resolve tags and other refs (like `HEAD`) in commits when a repo is available
- Use newer protocol for release commit updating
- Strip commit SHAs for display
- Strip dotted path prefixes in release names for display

## sentry-cli 1.8.1

- Change the log format for api headers in debug logging
- Added request headers to debug logging

## sentry-cli 1.8.0

- The `info` command now returns an exit code of 1 in case the config is incomplete
- Added `--config-status-json` to the `info` command to better support sentry-cli invoked
  from scripts
- dsym batches are now calculated by size and not by file count. This should solve a few
  413 errors some users are experiencing
- The dsym upload will now skip over files that do not contain DWARF debug information
  which resolves issues where release files were uploaded as debug symbols instead of the
  actual dsym files

## sentry-cli 1.7.0

- Sourcemap uploads now automatically replace previous files with the same name.
- Honor `CLICOLOR` environment variable
- Added progress bars for source map and debug symbol upload
- No longer attempt to upload multiple versions of debug symbols with the same UUID. This
  was an issue where signed and unsigned debug symbols were discovered in derived data in
  case of debug builds.
- Support `--validate` and `--rewrite` in one command better for source map upload.

## sentry-cli 1.6.0

- Added `--fingerprint` support to `send-event`
- Added distribution support.

**Breaking Change**: releases managed for react-native and mobile are now using the new
distribution feature. Use older versions of `sentry-cli` if you do not wish to manage
distributions on self hosted Sentry versions.

## sentry-cli 1.5.0

- Added `--uuid` parameter to `upload-dsym`
- Added `--no-zips` parameter to `upload-dsym`
- Added `--derived-data` parameter to `upload-dsym`

## sentry-cli 1.4.1

- resolved an issue with some features of xcode variable expansion not working correctly

## sentry-cli 1.4.0

- Added basic support for working with the improved relases API that span projects in an
  org
- Added deploy support

## sentry-cli 1.3.0

- improved file and release list rendering
- added `sentry-cli releases propose-version`

## sentry-cli 1.2.0

- Resolved references to sourcemaps sometimes being incorrectly detected
- Resolved an issue where an incorrect Info.plist file was found (#48)
- Added support for `.env` files
- Better support SSL CA bundles on linux systems (probe more locations)
- Added `--finalize` option to automatically finalize releases on creation
- Improved `sentry-cli info` command rendering and clarity
- Added background processing for `sentry react-native-xcode`

## sentry-cli 1.1.0

- `upload-dsyms` when launched from xcode will now upload symbols in the background and
  notify with OS X notifications about changes

## sentry-cli 1.0.0

- Added support for associating dsyms with builds on supporting sentry servers

## sentry-cli 0.28.0

- Improved validation of parameters and error reporting
- Added progress bar to updater
- Added command to finalize releases

## sentry-cli 0.27.1

- Resolved an issue that the xcode integration for react native would log out a bogus
  error

## sentry-cli 0.27.0

- Added support for fetching sourcemaps from react-native's packager
- Resolved an issue with some sourcemaps not rewriting correctly

## sentry-cli 0.26.0

- Added `react-native-xcode` command to support react-native sourcemap generation and
  uploading
- Automatically create releases on sourcemap upload

## sentry-cli 0.25.0

- Resolved an issue that caused windows versions to write backslashes in URLs in release
  artifacts

## sentry-cli 0.24.0

- Fix zip upload

## sentry-cli 0.23.0

- Added support for upcoming reprocessing feature on sentry for dsym uploads.

## sentry-cli 0.22.0

- Improved dsym uploading support (fixes #29)

## sentry-cli 0.21.1

- Resolved an issue where release builds of react-native would not automatically find the
  sourcemap references

## sentry-cli 0.21.0

- Upon sourcemap uploading the `sentry-cli` tool is now automatically attempting to find
  matching sourcemaps and emit a `Sourcemap` header with the correct reference. This helps
  in situations like react-native where the source reference in the file is malformed or
  points to a non existing file by default
- fixed a bug with the `--rewrite` flag on the upload sourcemaps tool which caused
  incorrect sources to be inlined. This is now properly supported.
- `--strip-common-prefix` on the upload sourcemaps tool now skips over paths which are not
  absolute.

## sentry-cli 0.20.0

- added support for sourcemap rewriting. This will automatically inline sourcecode and
  flatten indexed sourcemaps and can optionally remove prefixes from source paths. This is
  useful for react native which otherwise will not work since sourcecode is not contained.

## sentry-cli 0.19.5

- Improved symbol uploading

## sentry-cli 0.19.4

- Improved logging of http requests
- Fixed an issue that caused a crash if the `TERM` environment variable was not set

## sentry-cli 0.19.3

- Recompiled for Linux to better support arch linux and others

## sentry-cli 0.19.2

- Resolved issue with multi-chunk dsym uploads failing

## sentry-cli 0.19.1

- Changed domain to `sentry.io`

## sentry-cli 0.19.0

- Improved handling of `SENTRY_DSN` so that it can be set to an invalid value and
  `sentry-cli` continues functioning unless you are trying to send an actual event.

## sentry-cli 0.18.0

- added the new `issues` command to bulk manage issues

## sentry-cli 0.17.0

- Added support for debug logging

## sentry-cli 0.16.1

- Upgraded the internal SHA1 library

## sentry-cli 0.16.0

- Added support for `http.proxy_url`
- Added support for `http.proxy_username`
- Added support for `http.proxy_password`

## sentry-cli 0.15.0

- Added support for the `http.keepalive` setting

## sentry-cli 0.14.0

- added proxy support
- removed global dsym uploading which is now done differently

## sentry-cli 0.13.1

- Fixed an issue that caused validation of sourcemaps to fail if wildcard paths (`~/`)
  were used.

## sentry-cli 0.13.0

- Default sourcemap url prefix to `~` to support the new wildcard feature

## sentry-cli 0.12.1

- Fixed windows support by bundling OpenSSL statically

## sentry-cli 0.12.0

- Added basic windows support
- Added `send-event` to submit events to Sentry

## sentry-cli 0.11.0

- Added `login` command.

## sentry-cli 0.10.1

- Made missing ref failures on non minimized JS files warnings instead of errors

## sentry-cli 0.10.0

- Added support for basic sourcemap validation with the `--validate` flag

## sentry-cli 0.9.0

- Ignore `--ext` for explicitly provided files on sourcemap uploads
- Properly handle `--ext`

## sentry-cli 0.8.0

- Added the ability to upload individual sourcemaps as files

## sentry-cli 0.7.0

- Added `info` command
- Addded `.sentryclirc` config file support

## sentry-cli 0.6.0

- Updated release commands

## sentry-cli 0.5.1

- Fixes uninstall support

## sentry-cli 0.5.0

Added basic sourcemap support.

## sentry-cli 0.4.0

Added sudo support to the update command.

## sentry-cli 0.3.0

Updated sentry CLI to have improved x-code dsym upload support and added an update
command.

## 0.2.0 - Alpha Release

Added support for sentry auth tokens.

## 0.1.0 - Initial Release

An initial release of the tool.<|MERGE_RESOLUTION|>--- conflicted
+++ resolved
@@ -2,13 +2,13 @@
 
 "You know what they say. Fool me once, strike one, but fool me twice... strike three." — Michael Scott
 
+## 2.22.3
+
+ref: Transition to binaries over npm (#1836)
+
 ## 2.22.2
 
-<<<<<<< HEAD
-ref: Transition to binaries over npm (#1836)
-=======
 This release contains no changes and was done for technical purposes.
->>>>>>> 67826f68
 
 ## 2.22.1
 
