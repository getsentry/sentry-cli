# Changelog

"You know what they say. Fool me once, strike one, but fool me twice... strike three." — Michael Scott

## Unreleased

<<<<<<< HEAD
### Fixes

- Don't use hidden progress bar ([#2830](https://github.com/getsentry/sentry-cli/pull/2830)) by @lcian
  - Fixed an issue where log messages would not show up when redirecting stderr to a file and using any subcommand that uses a progress bar, such as `sentry-cli debug-files bundle-jvm` and `sentry-cli sourcemaps upload`.
=======
### Deprecations

- Added a deprecation notice for release bundle uploads, a legacy method for uploading sourcemaps ([#2844](https://github.com/getsentry/sentry-cli/pull/2844)). Release bundle uploads will be removed in Sentry CLI 3.x in favor of artifact bundles, the newer sourcemap upload method [introduced in Sentry version 23.6.2](https://github.com/getsentry/sentry/commit/f90f764fda09575f3f94caf32d04589098384616). **Self-hosted users**: You must upgrade to Sentry 23.6.2 or later before upgrading to Sentry CLI 3.x.
>>>>>>> 8ad27a91

## 2.56.1

### Deprecations
- Added a deprecation notice for legacy uploading methods ([#2836](https://github.com/getsentry/sentry-cli/pull/2836), [#2837](https://github.com/getsentry/sentry-cli/pull/2837))
  - Support for these legacy uploading methods, required to upload to self-hosted Sentry servers below version 10.0.0, will be removed in the next major release (3.x). If you observe these new deprecation notices, we recommend upgrading your self-hosted Sentry server, or pinning Sentry CLI to a compatible version (2.x).
  - You may encounter these deprecation notices when uploading debug files or sourcemaps.

### Fixes & improvements

- Fixed a bug with sourcemap injection ([#2764](https://github.com/getsentry/sentry-cli/pull/2764)) by @szokeasaurusrex
  - This change ensures we do not attempt to associate multiple compiled sources with the same sourcemap. As there should be at most one sourcemap for each compiled source, associating multiple compiled sources with the same sourcemap would lead to an invalid state.
- Updated some outdated dependencies ([#2816](https://github.com/getsentry/sentry-cli/pull/2816), [#2818](https://github.com/getsentry/sentry-cli/pull/2818), and [#2819](https://github.com/getsentry/sentry-cli/pull/2819))

## 2.56.0

### Various fixes & improvements

- feat: auto-fetch head-ref from GitHub Actions in detached HEAD state (#2805) by @runningcode
- feat: automatically fetch base SHA in GitHub Actions PR workflows (#2799) by @runningcode
- feat(preprod): use deflated compression when creating the zip file (#2800) by @trevor-e
- feat(preprod): make sure at least one app bundle is present for upload (#2795) by @trevor-e
- feat(preprod): fail upload if app is missing Info.plist (#2793) by @trevor-e
- feat: restore GitHub Actions base branch detection (#2792) by @runningcode
- fix: lower log level for missing base ref detection (EME-369) (#2813) by @runningcode
- fix: simplify debug logging for PR number detection (EME-362) (#2812) by @runningcode
- fix: serialize VCS tests to prevent race conditions (EME-368) (#2811) by @runningcode
- fix: Validate `SENTRY_RELEASE` environment variable (#2807) by @szokeasaurusrex
- fix: use actual PR head SHA in GitHub Actions instead of merge commit (#2785) by @runningcode
- fix: suppress warning messages in failing build upload tests (#2791) by @runningcode


## 2.55.0

### Various fixes & improvements

- feat(build): preserve repository name case for build upload (#2777) by @runningcode
- fix(sourcemaps): Display injection errors (#2775) by @szokeasaurusrex
- feat: Normalize VCS provider names to match backend (#2770) by @runningcode
- feat: Improve upload error message to show cause (#2765) by @runningcode
- fix: Safer asset catalog reader for liquid glass (#2771) by @noahsmartin
- fix(releases): handle partial SHAs correctly in commit resolution (#2734) by @srest2021

## 2.54.0

### Various fixes & improvements

- Fix: symlinks in normalized upload (#2744) by @noahsmartin
- feat(vcs): Prefer upstream remote over origin for base repo name (#2737) by @runningcode
- feat(build): Add auto-detection of base_repo_name from git remote (#2735) by @runningcode
- feat(build): Add auto-detection of PR number from GitHub Actions (#2722) by @runningcode
- feat(build): Auto-detect base_ref from git merge-base (#2720) by @runningcode
- feat(logs): support log streaming (#2666) by @vgrozdanic

## 2.53.0

### Various fixes & improvements

- feat(mobile-app): Add release notes option (#2712) by @noahsmartin

### Changes from 2.53.0-alpha

2.53.0-alpha reintroduced the `build` (previously named `mobile-app`) commands. 2.53.0 is the first stable release to reintroduce them.

Please note, the `build` commands are still experimental, and are therefore subject to breaking changes, including removal, in any release, without notice.

- feat(mobile-app): Add default vcs base_ref parsing for mobile-app subcommand (#2706) by @rbro112
- chore(mobile-app): Rename mobile-app subcommand to build (#2719) by @rbro112
- Revert "feat(mobile-app): Reintroduce mobile-app feature gating (#2643)" (#2670) by @noahsmartin
- meta(cursor): Add rule to avoid explicit type annotations (#2717) by @szokeasaurusrex
- retry on cloudflare timeout (#2695) by @manishrawat1992

## 2.53.0-alpha

This release reintroduces the `build` (previously named `mobile-app`) commands.

### Various fixes & improvements

- feat(mobile-app): Add default vcs base_ref parsing for mobile-app subcommand (#2706) by @rbro112
- chore(mobile-app): Rename mobile-app subcommand to build (#2719) by @rbro112
- Revert "feat(mobile-app): Reintroduce mobile-app feature gating (#2643)" (#2670) by @noahsmartin
- meta(cursor): Add rule to avoid explicit type annotations (#2717) by @szokeasaurusrex
- retry on cloudflare timeout (#2695) by @manishrawat1992

## 2.52.0

### Various fixes & improvements

- feat(dart): add `dart-symbol-map upload` command (#2691) by @buenaflor
- Add default vcs head_repo_name and provider parsing for mobile-app subcommand (#2699) by @rbro112
- ref(debug-files): Remove unnecessary `collect` (#2705) by @szokeasaurusrex
- build(deps): bump github/codeql-action from 3.29.5 to 3.29.8 (#2700) by @dependabot
- build(deps): bump actions/checkout from 4.2.2 to 5.0.0 (#2701) by @dependabot
- build(deps): bump actions/create-github-app-token from 2.0.6 to 2.1.1 (#2702) by @dependabot
- build(deps): bump actions/download-artifact from 4.3.0 to 5.0.0 (#2703) by @dependabot
- Use URL from backend (#2698) by @chromy
- feat(mobile-app): Add new VCS params to mobile-app command (#2682) by @rbro112
- feat(launchpad): Add asset catalog files to zip without adding to folder (#2667) by @noahsmartin
- feat(preprod): Show analysis URL after mobile-app upload (#2675) by @chromy
- feat(logs): allow project slugs in logs list (#2688) by @shellmayr
- fix(debug-files): Run all processing steps with `--no-upload` (#2693) by @P1n3appl3

## 2.51.1

### Various fixes & improvements

- fix(logs): Mark `logs` command as beta (#2690) by @szokeasaurusrex

## 2.51.0

### Logs command

This release introduces a [new `sentry-cli logs list` command](https://github.com/getsentry/sentry-cli/pull/2664), which lists your Sentry logs. For more details, see `sentry-cli logs list --help`.

Please note: if you receive a `403` error when using the new command, you may need to generate a new auth token with different permissions. You can do this by navigating to _Settings_ → _Developer Settings_ → _Personal Tokens_ in Sentry. On the _Personal Tokens_ page, generate a token with `org:read` scope, and pass this to the command using `--auth-token` or by setting the `SENTRY_AUTH_TOKEN` environment variable.

### Various fixes & improvements

- fix(js): Stop calling `releases files upload-sourcemaps` (#2676) by @szokeasaurusrex

## 2.50.2

This change removes the `mobile-app upload` experimental feature which was introduced in 2.50.1.

## 2.50.1

### Various fixes & improvements

- build(deps): bump form-data from 3.0.1 to 3.0.4 (#2638) by @dependabot

### New experimental feature

This release introduces the new experimental `mobile-app upload` subcommand. This command is experimental, and therefore subject to changes, including breaking changes and/or removal, in any release. The command might not work as expected.

## 2.50.0

### Various fixes & improvements

- feat(js): Expose `rejectOnError` in public `execute` type declarations (#2628) by @Lms24

## 2.49.0

### Various fixes & improvements

- feat(js): Export `live` option type for `releases.uploadSourceMaps` (#2627) by @Lms24

## 2.48.0

### Various fixes & improvements

- feat(js): Add `live: 'rejectOnError'` execution mode to `execute` method (#2605) by @Lms24

### Build-time changes

- feat: allow optionally disabling Swift sandbox (#2587) by @carlocab

## 2.47.1

No user-facing changes.

## 2.47.0

### Various fixes & improvements

- ref: Exclude `mobile-app` command from release builds (#2582) by @szokeasaurusrex
- feat(login): Improve error output for login errors (#2581) by @szokeasaurusrex
- test(monitors): pass empty options to grep (#2562) by @lcian
- feat(login): Warn when overwriting existing auth token (#2554) by @szokeasaurusrex
- meta: Add .sentryclirc to gitignore (#2547) by @rbro112
- build: Bump MSRV to 1.86

## 2.46.0

### Various fixes & improvements

- feat: Mark `react-native appcenter` as deprecated (#2522) by @chromy
- docs: Fix typo "the the" -> "the" (#2519) by @chromy
- feat(npm): Add support for installing `npm` package on Android (#2524) by @szokeasaurusrex
- feat: Retry all HTTP requests (#2523) by @szokeasaurusrex
- ref: Only obtain max retry count once (#2521) by @szokeasaurusrex
- fix: Don't error if invalid value supplied for max retries (#2520) by @szokeasaurusrex
- fix: Explicitly deprecate `--started` flag (#2515) by @szokeasaurusrex
- fix: Use `orig_path` for bundle sources output file name (#2514) by @szokeasaurusrex
- feat: Mark all `files` subcommands as deprecated. (#2512) by @Swatinem
- Support multiple files in SENTRY_DOTENV_PATH (#2454) by @Kinqdos
- fix(sourcemaps): Avoid associating only sourcemap with all minified sources (#2447) by @szokeasaurusrex

## 2.45.0

### New feature

- feat(sourcemaps): Multi-project sourcemaps upload (#2497) by @szokeasaurusrex
  - Sourcemaps can now be uploaded to multiple projects at once by passing each project to the `sentry-cli sourcemaps upload` command, like so:
    ```sh
    sentry-cli sourcemaps upload -p project1 -p project2 /path/to/sourcemaps
    ```
  - Note that users on old versions of self-hosted Sentry may need to upgrade their self-hosted server to a newer version to take advantage of multi-project uploads.

### Various fixes & improvements

- ref: Rename `fixup_js_file_end` (#2475) by @szokeasaurusrex
- ref: Use slice instead of vec for assemble artifact request (#2498) by @szokeasaurusrex
- ref: Separate `LegacyUploadContext` for legacy uploads (#2494) by @szokeasaurusrex
- feat: Remove organization and project info log (#2490) by @szokeasaurusrex

## 2.44.0

### Various fixes & improvements

- feat(sourcemaps): Support injecting indexed sourcemaps (#2470) by @szokeasaurusrex
- test(sourcemaps): Assert injection outputs (#2483) by @szokeasaurusrex

## 2.43.1

### Various fixes & improvements

- build: Bump `tokio` to `1.44.2` (#2474) by @szokeasaurusrex
- chore: Fix nightly clippy lints (#2469) by @loewenheim

## 2.43.0

This release explicitly deprecates the `sentry-cli debug-files upload` command's `--info-plist` argument, since the argument does nothing. If you are using the `--info-plist` argument, you should stop using it.

### Various fixes & improvements

- fix(debug_files): Don't call `xcodebuild` (#2443) by @szokeasaurusrex

## 2.42.5

This is a re-release of 2.45.5-alpha as a stable release. There are no code changes from 2.45.5-alpha, since the Windows ARM build for that version was published successfully.

## 2.42.5-alpha

This release adds a binary for Windows on ARM.

We are releasing this as an alpha to test that the new Windows ARM build is published to NPM correctly.

### Various fixes & improvements

- ci(npm): Release Windows ARM build to `npm` (#2436) by @szokeasaurusrex
- ci: Run lint action on all target operating systems (#2360) by @szokeasaurusrex
- ref: Simplify `is_homebrew_install` (#2434) by @szokeasaurusrex
- build(deps): bump github/codeql-action from 3.28.12 to 3.28.13 (#2435) by @dependabot
- ref: Simplify `set_executable_mode` (#2433) by @szokeasaurusrex
- ci: Build for Windows ARM (#2429) by @szokeasaurusrex
- build: Replace `username` with `whoami` (#2432) by @szokeasaurusrex
- build: Remove direct `winapi` dependency (#2431) by @szokeasaurusrex
- build(deps): bump actions/create-github-app-token from 1.11.0 to 1.11.7 (#2430) by @dependabot
- ci: Auto-update GHA with Dependabot (#2428) by @szokeasaurusrex
- ci: Update and securely pin all actions (#2427) by @szokeasaurusrex
- ci: Remove unneeded `-D warnings` (#2425) by @szokeasaurusrex
- ci: Stop using `actions-rs` (#2424) by @szokeasaurusrex
- deps: Update zip to 2.4.2 (#2423) by @loewenheim
- build: update `zip` dependency (#2421) by @szokeasaurusrex

## 2.42.4

### Various fixes & improvements

- build(macos): Sign macOS binaries (#2401) by @szokeasaurusrex
- ci(docker): Fix GHCR releases so they are multiarch (#2418) by @szokeasaurusrex

## 2.42.3

### Various fixes & improvements

- fix(sourcemaps): Fix mismatches between path and URL on Windows (#2414) by @BYK

## 2.42.2

### Various fixes & improvements

- fix(sourcemaps): Exclude skipped files from bundle file count (#2397) by @a-hariti
- fix: warn about missing SENTRY_RELEASE when it's set to empty string (#2394) by @a-hariti
- build(node): Bump `semver@5.*` dependencies (#2399) by @szokeasaurusrex
- build(node): Bump `semver@6.*` (#2400) by @szokeasaurusrex
- build(node): Bump `semver@^7.*` dependencies (#2398) by @szokeasaurusrex
- build(node): Bump `cross-spawn@7.0.X` (#2396) by @szokeasaurusrex
- build(node): Bump `cross-spawn@^6.0.5` (#2395) by @szokeasaurusrex
- ci(docker): Release Docker image to GHCR (#2393) by @szokeasaurusrex
- ci(docker): Fix caching (#2391) by @szokeasaurusrex

## 2.42.1

This release is a re-release of 2.42.0. There are no code changes to the CLI. We are performing this re-release because 2.42.0 failed to publish to Docker Hub.

### Various fixes & improvements

- ci(docker): Don't publish to GHCR via Craft (#2392) by @szokeasaurusrex

## 2.42.0

With this release, we now build and publish multi-architecture (arm64 and aarch64) Docker images for Sentry CLI.

### Various fixes & improvements

- feat: Only warn for token org mismatch (#2382) by @szokeasaurusrex
- feat: Improve custom panic hook (#2355) by @szokeasaurusrex
  - We now have better error messages when there is an internal error in Sentry CLI.
- feat: Deprecate `--use-artifact-bundle` option (#2349) by @szokeasaurusrex
- feat: Deprecate `useArtifactBundle` JS option (#2348) by @szokeasaurusrex
- fix(update): Properly handle errors when getting latest CLI version (#2370) by @szokeasaurusrex

<details>
<summary><h3>Non-user-facing changes</h3></summary>

- ci(docker): Add Craft targets for `docker` (#2390) by @szokeasaurusrex
- ci(docker): Enable caching of Docker builds (#2389) by @szokeasaurusrex
- ci(docker): Remove invalid argument (#2388) by @szokeasaurusrex
- ci(docker): Build each architecture natively (#2387) by @szokeasaurusrex
- build(docker): Build Docker image on host architecture (#2386) by @szokeasaurusrex
- build: Use hash instead of branch in GHCR tag (#2384) by @szokeasaurusrex
- build: Build Docker image in CI and publish to GHCR (#2383) by @szokeasaurusrex
- ci: Pin Actions runners' OS versions (#2353) by @szokeasaurusrex
- meta: Update LICENSE (#2380) by @szokeasaurusrex
- build: Update `url` crate (#2379) by @szokeasaurusrex
- docs: Explain why lint is disabled (#2371) by @szokeasaurusrex
- ref(sourcemaps): Fix `unnecessary_wraps` for `add_debug_id_references` (#2369) by @szokeasaurusrex
- ref(sourcemaps): Fix `unnecessary_wraps` for `add_sourcemap_references` (#2368) by @szokeasaurusrex
- ref(sourcemaps): Fix `unnecessary_wraps` lint for `SourceMapsProcessor::add` (#2367) by @szokeasaurusrex
- ref(sourcemaps): Make `lookup_pos` not return `Option` (#2366) by @szokeasaurusrex
- ref: Make `Api::with_body` return `Self` (#2363) by @szokeasaurusrex
- ref(api): Make `with_retry` return `Self` (#2365) by @szokeasaurusrex
- ref(api): Make `progress_bar_mode` return `Self` (#2364) by @szokeasaurusrex
- ref(config): Fix `unnecessary_wraps` lint for `set_auth` (#2362) by @szokeasaurusrex
- ref(config): Remove unneeded `Result` from `Config::from_file` (#2361) by @szokeasaurusrex
- ref: Enable `clippy::unnecessary_wraps` lint (#2358) by @szokeasaurusrex
- ci: Change lint action to `-D warnings` (#2359) by @szokeasaurusrex
- ref: Simplify `--log-level` parsing (#2356) by @szokeasaurusrex
- docs: Correct typo in doc string (#2354) by @szokeasaurusrex

</details>

## 2.41.1

### Various fixes & improvements

- build: Replace `dotenv` with `dotenvy` (#2351) by @szokeasaurusrex
  - This fixes a problem where multiline env variables were not supported in `.env` files

## 2.41.0

### Various fixes & improvements

- build: Bump `symbolic` to `12.13.3` (#2346) by @szokeasaurusrex
- ref(api): Replace custom deserializer with derive (#2337) by @szokeasaurusrex
- ref(sourcemaps): Reduce sourcemap upload memory usage (#2343) by @szokeasaurusrex
- build: Update `memmap2` (#2340) by @szokeasaurusrex
- ref: Fix new clippy lints (#2341) by @szokeasaurusrex
- feat(dif): Fail `debug-files upload` when file is too big (#2331) by @szokeasaurusrex
- ref(dif): Handle "too big" error with warning (#2330) by @szokeasaurusrex
- ref(dif): Create type for DIF validation errors (#2329) by @szokeasaurusrex
- ref(api): Remove unnecessary `collect` (#2333) by @szokeasaurusrex

## 2.40.0

### New features

- feat(debugid): Update debug ID snippet to write on `globalThis` when available (#2301) by @lforst

### Improvements

- build: Change release opt-level (#2325) by @szokeasaurusrex
- build: Make backtraces useable in release builds (#2324) by @szokeasaurusrex

### Bug fixes

- fix(chunking): Remove power-of-two chunk size restriction (#2312) by @szokeasaurusrex

<details>
<summary><h3>Non-user-facing changes</h3></summary>

We made several refactors and added several tests in this release. These changes should not affect users.

- ref(sourcemaps): Reword "no sourcemap ref" (#2320) by @szokeasaurusrex
- test(proguard): Add chunk upload tests (#2322) by @szokeasaurusrex
- ref(proguard): Use existing chunked upload logic (#2318) by @szokeasaurusrex
- ref(chunks): Remove `upload-dif` reference from `poll_assemble` (#2321) by @szokeasaurusrex
- ref(chunks): Make `render_detail` take `Option<&str>` (#2317) by @szokeasaurusrex
- ref(chunks): Extract upload logic from `upload_difs_chunked` (#2316) by @szokeasaurusrex
- ref(chunks): Rename `upload` module to `options` (#2315) by @szokeasaurusrex
- ref(chunks): Make `ChunkOptions` a `struct` (#2314) by @szokeasaurusrex
- ref(dif): Use `&str` in `DifUpload` struct (#2307) by @szokeasaurusrex
- ref(dif): Genericize `poll_assemble` (#2300) by @szokeasaurusrex
- feat(release): Replace release bot with GH app (#2306) by @Jeffreyhung
- fix(proguard): Add leading `/` to uploaded Proguard file name (#2304) by @szokeasaurusrex
- ref(dif): Genericize `try_assemble` `options` parameter (#2299) by @szokeasaurusrex
- ref(api): Rename `ChunkedUploadOptions` to indicate they are set by server (#2298) by @szokeasaurusrex
- ref(proguard): Use `Chunked<ProguardMapping>` for proguard upload (#2296) by @szokeasaurusrex
- ref(chunks): Make `ChunkedDifRequest` take `Cow<'_, str>` for `name` (#2295) by @szokeasaurusrex
- ref(proguard): Replace `MappingRef` with `ProguardMapping` (#2294) by @szokeasaurusrex
- ref(proguard): Create new `proguard` `utils` submodule (#2293) by @szokeasaurusrex
- ref(proguard): Directly open paths as `ByteView` (#2292) by @szokeasaurusrex
- ref(dif): Put hash in `ChunkedDifRequest` (#2290) by @szokeasaurusrex
- ref(chunks): Rename `Named` trait to `Assemblable` (#2289) by @szokeasaurusrex
- ref(dif): Make `poll_assemble` generic (#2287) by @szokeasaurusrex
- ref(dif): Rename `ToAssemble` trait
- ref(dif): Make `try_assemble_dif` generic
- ref(dif): Replace `ChunkedDifMatch` with generic `ChunkedObject`
- ref(utils): Use `usize` in `get_sha1_checksums` signature
- test(chunk-upload): Test chunk uploading only some chunks missing
- ref: Fix new Clippy lints
- test(chunk-upload): Test upload where only some files need upload (#2276)
- test(chunk-upload): Test chunk upload with many chunks (#2275)
- ref(test): Use constant for expected request boundary (#2277)
- test(chunk-upload): Add a test for uploading multiple debug files (#2274)
- ref(sourcemaps): Fix clippy lint
- ref(test): Introduce `assert_cmd` test manager
- test(chunk-upload): Add test for full chunk upload

</details>

## 2.39.1

### Various fixes & improvements

- fix(sourcemaps): Correctly read files with debug_id and debugId (#2268) by @loewenheim
- build: Remove unused dependencies (#2255) by @szokeasaurusrex
- ref(proguard): Define environment variable name in constant (#2265) by @szokeasaurusrex
- ref(test): Remove redundant line (#2266) by @szokeasaurusrex
- fix(proguard): Wait until chunks are assembled (#2267) by @szokeasaurusrex

## 2.39.0

### Features/improvements

- feat(proguard): Introduce experimental chunk uploading feature (#2264) by @szokeasaurusrex
- feat: Read debug IDs from `debugId` field in sourcemaps (#2222)

### Various fixes & improvements

- ref(proguard): Delete pointless code (#2263) by @szokeasaurusrex
- fix: Improve error handling in dif.rs (#2225)
- ci: Run codeql-analysis on all PRs (#2224)
- build: Add `assert_cmd` as a dev dependency
- ref(api): Remove dead code (#2217)
- ref: Remove `SENTRY_DUMP_REPONSE` environment variable (#2212)
- ref(utils): Remove `allow(dead_code)` from update utils (#2216)
- ref(api): Remove blanket `allow(dead_code)` (#2215)
- ref(api): Only allow dead code where needed (#2213)

<details>
<summary><h3>Changes to tests</h3></summary>
  
- ref(test): Broaden `with_header_matcher` types (#2261) by @szokeasaurusrex
- ref(test): Accept `impl Into<Matcher>` for `with_matcher` (#2260) by @szokeasaurusrex
- ref(test): Align `with_reponse_body` parameter to `mockito` (#2259) by @szokeasaurusrex
- ref(test): Make mock builder status default to `200` (#2258) by @szokeasaurusrex
- ref(test): Change chunk upload options org (#2257) by @szokeasaurusrex
- ref(test): Bump `mockito` mocking library (#2254) by @szokeasaurusrex
- ref(test): Use `TestManager` in new chunk upload test (#2253) by @szokeasaurusrex
- ref(test): Add `TestManager` struct for uniform test setup (#2252) by @szokeasaurusrex
- ref(tests): `mock_common_endpoints` refactor (#2251) by @szokeasaurusrex
- ref(tests): Simplify `mock_common_upload_endpoints` (#2250) by @szokeasaurusrex
- ref(tests): Extract `mock_common_upload_endpoints` into module (#2249) by @szokeasaurusrex
- ref(tests): Rename `mocking` to `mock_endpoint_builder` (#2248) by @szokeasaurusrex
- ref: Fix typo in tests (#2243) by @szokeasaurusrex
- ref(test): Rename `EndpointOptions` to `MockEndpointBuilder` (#2247) by @szokeasaurusrex
- ref(test): Refactor `EndpointOptions` (#2246) by @szokeasaurusrex
- ref(test): Privatize struct fields of `EndpointOptions` (#2245) by @szokeasaurusrex
- ref(test): Move mock endpoint code to module (#2244) by @szokeasaurusrex
- test: batch send-event tests (#2230) by @szokeasaurusrex
- test: Run `trycmd` tests with `RUST_BACKTRACE=0` (#2242) by @szokeasaurusrex
- test(send-metric): Batch tests together (#2241) by @szokeasaurusrex
- test(react_native): Bubble up `target_os` (#2240) by @szokeasaurusrex
- test(projects): Batch tests together (#2239) by @szokeasaurusrex
- test(monitors): Batch monitors tests (#2236)
- test(monitors): Delete unneeded monitors test (#2237)
- test(organizations): Batch tests together (#2238)
- test(events): Batch tests together (#2235)
- test(debug-files): Batch tests together (#2234)
- test: batch token validation tests (#2231)
- test: batch upload-proguard tests (#2233)
- test: batch update tests (#2232)
- test: Batch org token tests together (#2229)
- test: Batch `bash_hook` tests together (#2226)
- test: batch login tests (#2228)
- test: Batch send envelope tests together (#2227)
- test(debug-files): Add test for `assemble` endpoint call
- ref(tests): Decouple test env vars from trycmd code

</details>

## 2.38.2

### Various fixes & improvements

- deps: Update symbolic to 12.12.0 (#2210) by @loewenheim

## 2.38.1

### Various fixes & improvements

- meta: Remove `.vscode` directory from version control (#2208) by @szokeasaurusrex
- build(windows): Statically link CRT on Windows (#2203) by @szokeasaurusrex
- ref: Update `main` to indicate it does not return (#2192) by @szokeasaurusrex
- ref: Indicate that `commands::main` does not return (#2191) by @szokeasaurusrex

## 2.38.0

### Various fixes & improvements

- feat(errors): Print backtrace when `RUST_BACKTRACE=1` (#2189) by @szokeasaurusrex
- fix(crons): Don't panic when passing `--auth-token` (#2172) by @szokeasaurusrex

## 2.37.0

All Xcode uploads are now executed in the foreground, which should allow for easier debugging of any problems that occur while uploading files during the build process, since errors will be logged directly within Xcode.

With this change, the `--force-foreground` flag is no longer needed, since we always upload in the foreground. The flag is now a deprecated no-op.

## 2.36.6

There are no code changes in this release. It is being performed to test an update to the release build process.

## 2.36.5

There are no code changes in this release. It is a re-release of 2.36.4, which we are making because 2.36.4 and 2.36.3
failed to publish to PyPI.

## 2.36.4

This releases fixes includes a bugfix (#2171 by @szokeasaurusrex) for #2169. The bug caused any command run with
`sentry-cli monitors run` to not be executed whenever sending the cron checkin to Sentry failed, e.g. during a Sentry
outage or due to some other network failure. With the bugfix, we log the error and execute the program even when there
was an error sending the checkin.

**We recommend that all users using `sentry-cli monitors run` upgrade to Sentry CLI version 2.36.4 immediately.**

## 2.36.3

### Various fixes & improvements

- build: Upgrade `curl-sys` (#2164) by @szokeasaurusrex

## 2.36.2

### Various fixes & improvements

- fix(deploys): Honor `--project` in `deploys new` subcommand (#2160) by @szokeasaurusrex
- ref(metrics): Deprecate `send-metric` commands (#2154) by @szokeasaurusrex

## 2.36.1

### Various fixes & improvements

- Fix [a bug](https://github.com/getsentry/sentry-cli/issues/2148) where background Xcode uploads sometimes failed

## 2.36.0

### Various fixes & improvements

- Log when file not added to source bundle (#2146) by @szokeasaurusrex
- Bump Symbolic to `12.11.0`. This fixes a bug where uploading source files sometimes failed when any of the files were
  not UTF-8 encoded

## 2.35.0

### Various fixes & improvements

- fix: Only warn about mismatched URLs when they are different (#2143) by @szokeasaurusrex
- feat(proguard): Retry `upload-proguard` on 507 status (#2141) by @szokeasaurusrex

## 2.34.1

### Various fixes & improvements

- build: Bump symbolic to `12.10.1` (#2134) by @szokeasaurusrex
  - This includes an upstream bugfix for a bug that prevented debug file uploading with sources when any of the
    sources were not valid UTF-8.
- fix(debugIds): Always instantiate global `Error` class in debugId injection snippet (#2132) by @Lms24

## 2.34.0

### Various fixes & improvements

- fix(react-native): Fix RN 0.75 node binary build fail (#2131) by @krystofwoldrich
- feat: Prefer org auth token URL over manually provided URL (#2122) by @szokeasaurusrex
- meta: Update version pin README.md (#2123) by @szokeasaurusrex
- build: Update symbolic dependency to 12.10.0 (#2120) by @trzeciak

## 2.33.1

### Security fix

This release contains a fix for a bug where auth tokens would, under the following circumstances, be logged to `stdout`:

- The auth token was passed as a command line argument to Sentry CLI (via `--auth-token`)
- The log level was set to `info` or `debug`
  - The default log level is `warn`, so users using the default log level were unaffected by this bug

We now redact the `--auth-token` argument and anything else that looks like it might be an auth token when logging the
arguments that the Sentry CLI was called with (see #2115 and #2118 for details).

### Other fixes & improvements

- ref(token): Use secrecy crate to store auth token (#2116) by @szokeasaurusrex
- fix: Improve "project not found" message (#2112) by @szokeasaurusrex
- fix: Improve "release not found" message (#2112) by @szokeasaurusrex
- Fall back to co-location heuristic if sourcemap url appears remote (#1871) by @brettdh
- fix(sourcebundle): Skip non-UTF8 files (#2109) by @loewenheim

## 2.33.0

### Various fixes & improvements

- Recognize new format user tokens (prefixed with `sntryu_`) (#2100) by @szokeasaurusrex
- Fix regression in `files upload` (#2107)
- docs: Fix typos (#2102) by @kianmeng
- docs(id-support): Document that -p and -o arguments accept slugs and IDs (#2101) by @iamrajjoshi
- chore(deps): bump tar from 6.1.13 to 6.2.1 (#2027) by @dependabot
- build(deps): bump braces from 3.0.2 to 3.0.3 (#2088) by @dependabot
- build(deps): bump ws from 7.5.9 to 7.5.10 (#2091) by @dependabot

## 2.32.2

### Various fixes & improvements

- build: Bump `curl` to `0.4.46` in `Cargo.toml` (#2099) by @szokeasaurusrex
- build: Update `curl-sys` (#2075) by @szokeasaurusrex

## 2.32.1

Release performed for technical reasons. This release is identical to 2.32.0.

## 2.32.0

### Various fixes & improvements

- docs(commands): Add info about clap Derive API (#2066) by @elramen
- feat(metrics): Add send-metric command (#2063) by @elramen
- feat(auth): Allow global config to be located in XDG directory (#2059) by @elramen
- fix(commands): Add missing env vars for release name detection (#2051) by @elramen

## 2.31.2

### Various fixes & improvements

- Fix regressions related to `releases set-commits` command, which were introduced in 2.31.1.

## 2.31.1

### Various fixes & improvements

- fix(proguard): Don't require auth token with --no-upload flag (#2047) by @markushi
- fix(debug-files): Improve error when `check` passed a directory (#2034) by @szokeasaurusrex
- fix(xcode): Improve Xcode error msg when config load fails (#2028) by @elramen

## 2.31.0

With this change, dSYM uploads to the legacy endpoint and release file uploads are routed to the region URL directly (
e.g. to https://us.sentry.io instead of https://sentry.io). This change only affects users using the CLI to interact
with SaaS Sentry; everything stays the same for self-hosted users.

### Other changes

- build: `make lint` only with default features (#1994) by @szokeasaurusrex

## 2.30.5

Release made for technical reasons. There are no code changes in this version.

## 2.30.4

Release made for technical reasons. There are no code changes in this version.

## 2.30.3

### Various fixes & improvements

- fix: Handle .env errors (#1987) by @szokeasaurusrex

## 2.30.2

This release re-enables Python releases. There are no code changes.

## 2.30.1

### Various fixes & improvements

- fix(sourcemaps): allow complex file extensions (#1976) by @szokeasaurusrex

## 2.30.0

### Cron Monitor Changes

The `monitors run` subcommand now no longer accepts `--auth-token` or other means of authentication using token-based
auth. It is now required to use DSN based auth to monitor cron jobs using the sentry-cli.

## 2.29.1

Updated version 2.29.0 changelog. No code changes.

## 2.29.0

### Source maps fixes

This release fixes the behavior of `sourcemaps inject` and `sourcemaps upload`. We now treat minified and non-minified
source files the same way in both commands, which was always the desired behavior, and is also consistent with our JS
bundler plugins.

**Please be aware that from now on, `sourcemaps inject` will inject debug IDs into all JS source files at the path
provided to the command.** If you only wish for some of the files to have debug IDs injected, you need to modify the
path(s) passed to `sourcemaps inject` or you need to use the `--ignore` or `--ignore-file` options to exclude the files
you do not wish to inject the debug IDs into.

In the `sourcemaps upload` command, we have eliminated the "Minified Scripts" section in the Source Maps Upload Report.
Instead, these minified scripts will appear under "Scripts."

### Auth token validation

Sentry CLI now validates that you have provided an auth token whenever you run a command that requires authentication to
succeed. If you fail to provide an auth token when running such a command, the Sentry CLI will exit with an error
message explaining that the auth token is required but missing.

### Other fixes & improvements

- fix(sourcemaps): Add `.cjs` and `.mjs` to default `sourcemaps upload` extensions (#1961) by @szokeasaurusrex
- fix(xcode): Only parse Plist when required during RN source maps upload (#1940) by @krystofwoldrich
- fix(files): Fail when deleting all files fails with 404 error (#1949) by @szokeasaurusrex
- fix: support windows on arm via x64 binary (#1943) by @MarshallOfSound

## 2.28.6

### Various fixes & improvements

- fix(deploys): Revert "fix(deploys): Use `--project` argument (#1930)" (#1942) by @szokeasaurusrex

## 2.28.5

### Various fixes & improvements

- fix(deploys): Use `--project` argument (#1930) by @szokeasaurusrex

## 2.28.0

### New features

- New cron monitor configuration options (#1922) by @szokeasaurusrex
  - The `sentry-cli monitors run` command now has two new command line arguments: `--failure-issue-threshold` and
    `--recovery-threshold`. These arguments allow the user to specify the number of consecutive failed checkins that
    trigger an issue to be created and the number of successful checkins that trigger the issue to be resolved,
    respectively.

### Various fixes & improvements

- fix(sourcemaps): print source map URL instead of {source_url} on error (#1917) by @jbg

## 2.27.0

### Improvements

- Prefer `--url` argument over empty auth token URL (#1914) by @szokeasaurusrex
- feat(xcode): Print redirected output file path when going to the background (#1920) by @krystofwoldrich

### Fixes

- Correct error message for querying events/issues on non-existing project. The message now states that the project
  could not be found, instead of stating that the organization could not be found. (#1916) by @szokeasaurusrex

### Other

- Remove `dsyms/associate` API usage (#1886) by @Swatinem

## 2.26.0

### Various fixes & improvements

- meta: Revert "meta: Temporarily disable npm targets for v1 release (#1903)" (#1908) by @szokeasaurusrex
- Add "--environment" option to "monitors run" (supplement "-e" shorthand) (#1881) by @skalee
- meta: Temporarily disable npm targets for v1 release (#1903) by @lforst

## 2.25.3

- No documented changes.

## 2.25.2

- No documented changes.

## 2.25.1

- fix: Upload Xcode debug files and source maps background upload (#1896) by @krystofwoldrich
  - revert: Fixed a `curl` issue on Windows (#1815) by @xpirt

## 2.25.0

### Various fixes & improvements

- fix(api): Fix panic that occurred when `sentry-cli login` called with `--auth-token` (#1893) by @szokeasaurusrex

## 2.24.1

### Various fixes & improvements

- Revert #1885, which was causing an [error in the
  `sentry-cli login` command](https://github.com/getsentry/sentry-cli/issues/1888) (#1889) by @szokeasaurusrex

## 2.24.0

### Various fixes & improvements

- feat(sourcemaps): Improve `sourcemaps resolve` command output (#1880) by @szokeasaurusrex
- feat(api): Validate Auth Tokens client-side (#1885) by @szokeasaurusrex

## 2.23.2

### Various fixes & improvements

- ref: Removed unneeded identity `map` (#1883) by @szokeasaurusrex
- ci: Skip fallback download in tests (#1878) by @lforst
- ref: Emit better log message for fallback postinstall script (#1877) by @lforst
- fix: Manually download binary if optional dependency binary can't be found after installation (#1874) by @lforst
- fix(hybrid-cloud): Updates organization list to handle single org fanout (#1872) by @GabeVillalobos

## 2.23.1

### Various fixes & improvements

- ref: upgrade git2 so safe.directory is implemented more correctly (#1866) by @asottile-sentry
- fix(hybrid-cloud): Adds region fan-out to organizations list command (#1860) by @GabeVillalobos
- fix: install the x64 cli on windows-on-arm hosts (#1858) by @MarshallOfSound

## 2.23.0

### Various fixes & improvements

- build: Bump tempfile dependency (#1857) by @szokeasaurusrex
- build: Fix CLI in Xcode Cloud by Disabling Link-time Optimizations (#1855) by @szokeasaurusrex
- chore(deps): bump tough-cookie from 4.1.2 to 4.1.3 (#1675) by @dependabot
- chore(deps): bump word-wrap from 1.2.3 to 1.2.5 (#1856) by @dependabot
- feat(api): More descriptive `releases propose-version` error (#1854) by @szokeasaurusrex
- meta: Restructure Bug Report Issue Template (#1852) by @szokeasaurusrex
- fix(sourcemaps): don't attempt to treat remote URL as a local file path (#1850) by @brettdh
- feat(api): Validate `monitors run` command's `--timezone` argument (#1847) by @szokeasaurusrex

## 2.22.3

ref: Transition to binaries over npm (#1836)

## 2.22.2

This release contains no changes and was done for technical purposes.

## 2.22.1

This release contains no changes and was done for technical purposes.

## 2.22.0

- feat: Add opt-in code path to use binary distributions instead of downloaded CLI (#1835)
- build: Add optional dependencies to main cli package for binary distributions (#1834)
- feat: Publish binary distributions on npm (#1833)
- build: Add placeholder packages for npm binary distributions (#1828)

## 2.21.5

This release contains no changes and was done for technical purposes.

## 2.21.4

### Various fixes & improvements

- Improved error message if a project slug is missing (#1811) by @cleptric
- Fixed a `curl` issue on Windows (#1815) by @xpirt
- Added support for monitor upserts (#1807) by @szokeasaurusrex
- Fixed a bug in sourcemap `sourceRoot` handling (#1818) by @loewenheim

## 2.21.3

### Various fixes & improvements

- feat: Deprecate `sourcemaps explain` (#1797) by @loewenheim
- Allow log-level parameter to affect log from reading config (#1789) by @szokeasaurusrex
- feat: Add shell completion generation (#1775) by @NickyMeuleman
- fix: Log messages for invalid objects (#1771) by @loewenheim

## 2.21.2

### Various fixes & improvements

- fix(rn): Remove hermesc envs if hermes is disabled (#1754) by @krystofwoldrich
- fix: Don't fail on duplicate proguard release association (#1762) by @loewenheim
- fix: Make URL in org auth tokens optional (#1766) by @loewenheim
- Explain how to update in the README (#1767) by @philipphofmann

## 2.21.1

### Various fixes & improvements

- fix: Strip `/api/0` prefix from endpoint URLs (#1752) by @loewenheim

## 2.21.0

### Various fixes and improvements

- feat: `login` now opens the org auth token creation page (#1737) by @loewenheim
- feat: Debug IDs are now supported in Hermes bundles (#1667) by @krystofwoldrich
- feat: The root sourcemap for RAM bundles is now uploaded, improving support for preloaded modules (#1743) by
  @krystofwoldrich
- feat: Commands with a `--wait` flag now also have a `--wait-for <SECS>` option that additionally puts a limit on the
  wait time. (#1748) by @loewenheim
- deps: `symbolic` updated to 12.4.1 (#1749) by @loewenheim

## 2.20.7

### Various fixes & improvements

- fix(sourcemaps): Query parameters and fragments are removed from source mapping URLs (#1735) by @loewenheim
- fix(sourcemaps): Debug ID injection is significantly faster (#1736) by @loewenheim

## 2.20.6

### Various fixes & improvements

- fix: Always poll artifact assembly, even if nothing was uploaded (#1726) by @loewenheim
- feat(rn): Allow custom bundle command and Expo export:embed in xcode wrap calls (#1723) by @krystofwoldrich
- feat(bash-hook): Add support for `SENTRY_RELEASE` in bash-hook (#1720) by @boozec
- misc: Add CONTRIBUTING.md for working with integration tests (#1716) by @kamilogorek
- test: Prevent .sentryclirc being read from global config (#1716) by @kamilogorek
- test: Do not sign git tags and commits during tests (#1716) by @kamilogorek
- test: Make sure to always skip opening editor in git-based tests (#1716) by @kamilogorek

## 2.20.5

### Various fixes & improvements

- deps: Bump sourcemap to 6.4.1 (#1715) by @kamilogorek

## 2.20.4

### Various fixes and improvements

- fix(injection): Make debug id injection sound (#1693) by @loewenheim

## 2.20.3

### Various fixes & improvements

- fix(set-commits): Allow --initial-depth to be specified alongside --auto (#1703) by @kamilogorek
- feat: Allow the CLI binary path to be overridden (#1697) by @koddsson

## 2.20.1

### Various fixes and improvements

- fix: Correctly detect local binary when installing via npm (#1695)

## 2.20.0

### Various fixes and improvements

- feat(issues): Add `issues list` command (#1349)
- feat(inject): Make sourcemap discovery smarter (#1663)
- feat(config): Support organization-based tokens (#1673)
- feat(proguard): Create a weak release association with a proguard mapping file (#1688)
- fix(inject): Make pragma detection stricter (#1648)
- fix(inject): Mark paths argument as required (#1662)
- fix(debug-files): Add wasm to supported debug-files upload formats (#1683)
- fix(sourcemaps): Sourcemap rewriting no longer deletes debug ids when uploading (#1686)
- ref(sourcemaps): Do not dedupe artifacts if server won't handle it due to url limit (#1680)

## 2.19.4

### Various fixes and improvements

- feat: Don't upload chunks that are already on the server (fixed version) (#1660)

## 2.19.3

### Various fixes and improvements

- Revert "feat: Don't upload chunks that are already on the server (#1651)"

## 2.19.2

### Various fixes and improvements

- fix: Make artifact bundle creation deterministic (#1652)
- feat: Don't upload chunks that are already on the server (#1651)

## 2.19.1

### Various fixes & improvements

- fix(inject): Add semicolon at the end of inject snippet (#1643) by @kamilogorek

## 2.19.0

### Various fixes & improvements

- ref(debug-files): Use temp file handle instead of keeping zips in memory (#1641) by @kamilogorek
- feat(crons): Bring back legacy token-auth checkin API (#1634) by @evanpurkhiser
- ref: Unhide sourcemaps inject command as its already GA (#1631) by @kamilogorek
- ref: Match case-insensitive value when finding repo by name (#1629) by @maxnowack
- ref(inject): Inject code snippet at the start (#1567) by @loewenheim
- feat(crons): Replace API checkins w/ send_envelope (#1618) by @evanpurkhiser

## 2.18.1

### Various fixes & improvements

- ref(types): Add dedupe to available TS types (#1619) by @kamilogorek
- ref(debug-files): Polish after-upload message output (#1620) by @kamilogorek

## 2.18.0

### Various fixes & improvements

- ci: Use macos-latest to run build workflow (#1617) by @kamilogorek
- Update `sentry` SDK to fix sending raw envelopes (#1616) by @Swatinem
- misc: Add custom issues templates (#1613) by @kamilogorek
- ref: Remove proguard from debug-files upload types (#1615) by @kamilogorek
- ref(inject): Constrain file search by extensions (#1608) by @loewenheim
- feat(crons): Allow specifying checkin environment (#1599) by @evanpurkhiser
- chore(crons): Make monitors command visible (#1600) by @evanpurkhiser

## 2.17.5

### Various fixes & improvements

- feat: Print bundle id after artifact bundle creation (#1593) by @loewenheim
- ref: Use 'embedded sourcemap' label for upload log (#1595) by @kamilogorek

## 2.17.4

### Various fixes & improvements

- Add ability to send an Event as Raw Envelope (#1582) by @Swatinem

## 2.17.3

### Various fixes & improvements

- feat(js): Skip null as option same as undefined (#1579) by @mitsuhiko
- Add command `sentry-cli debug-files bundle-jvm` for bundling Java (and other JVM based languages) sources (#1551) by
  @adinauer

## 2.17.2

### Various fixes & improvements

- feat(debug_id): More determinism for JS debug IDs (#1577) by @mitsuhiko
- fix: inject only injects into js files (#1571) by @mitsuhiko
- feat: Add deterministic debug IDs for minified JS files (#1570) by @mitsuhiko

## 2.17.1

### Various fixes & improvements

- fix(build) Hotfix allowing extra binaries during wheel build (#1575) by @ashwoods
- fix(inject): Don't inject non-js files (#1572) by @loewenheim

## 2.17.0

### Various fixes & improvements

- feat(bash-hook): Add ability to specify tags for bash hook script (#1560)
- feat(sourcemaps): Add `--use-artifact-bundle` flag to force Artifact Bundles usage (#1557) (#1559)
- ref(sourcemaps): Check for release or debug ids before upload (#1561)
- ref(sourcemaps): Skip empty bundle uploads (#1552)
- ref(inject): Inject files with embedded sourcemaps (#1558)
- ref(inject): Inject regardless of whether a sourcemap is present (#1563)
- fix(inject): Use `File::create` to make sure files are truncated (#1562)

## 2.16.1

### Various fixes & improvements

- fix: Attach checkin payload to monitor requests (#1550) by @kamilogorek
- Use a deterministic bundle ID (#1546) by @mitsuhiko

## 2.16.0

### Various fixes & improvements

- ref(crons): Prefer DSN based auth (#1545) by @kamilogorek
- fix(inject): Improve fixup_js_file (#1533) by @loewenheim
- feat(inject): Handle relative and absoule sourcemap URLs (#1530) by @loewenheim
- ref(monitors): Prefer slugs over guids (#1540) by @evanpurkhiser
- feat(auth): Support DSN auth for the API client (#1536) by @evanpurkhiser
- ref(crons): monitors command is not legacy atm (#1538) by @evanpurkhiser
- fix(help): Consistent wording for API keys (#1539) by @evanpurkhiser

## 2.15.2

### Various fixes and improvements

- fix: Make sourcemap injection on upload opt-in (#1534)

## 2.15.1

### Various fixes and improvements

- fix: Properly overwrite the sourcemap when injecting (#1525)
- ref: Allow multiple paths in `sourcemaps inject` (#1523)

## 2.15.0

### Various fixes & improvements

- feat: Implement new chunk based upload for standalone artifact bundles (#1490)
- feat: Inject sourcemap debug ids by default when performing `sourcemaps upload` and print injection report (#1513)
- ref: Use recursive walk instead of globbing when looking for `sourcemaps inject` files (#1504)
- ref: When injecting sourcemap debug ids, make sure that `sourceMappingURL` comment is always kept at the end of a
  file (#1511)

## 2.14.4

### Various fixes & improvements

- fix: Include sources referenced but not embedded by an object file (#1486)
- chore: Reapply clap update to v4 and fix releases subcommands (#1500)
- deps: Update rust-sourcemap to 6.2.3 (#1502)

## 2.14.3

### Various fixes & improvements

- ref: fix macos wheel tags, add musllinux tags (#1497) by @asottile-sentry

## 2.14.2

- No documented changes.

## 2.14.1

### Various fixes & improvements

- fix: Revert clap-rs v4 update and add regression test for 'releases files upload-sourcemap' (#1496) by @vaind

## 2.14.0

### Various fixes & improvements

- ref: also distribute sentry-cli as a pip package (#1494) by @asottile-sentry
- ref: Support lower and uppercased env vars for npm cache (#1493) by @kamilogorek
- feat: Add sourcemaps inject command (#1469) by @loewenheim
- chore: update clap to v4 (#1489) by @vaind
- chore: update clap deprecations (#1487) by @vaind
- deps: Update symbolic to 12.0.0 (#1488) by @loewenheim
- feat: add new `debug-files print-sources` command (#1476) by @vaind

## 2.13.0

- feat: Added the `--raw` flag to `send-envelope` to allow sending envelopes without parsing or validation. (#1468)
- feat: extract and upload embedded Portable PDB from PE (#1463)
- ref(monitors): Drop passing `SENTRY_TRACE_ID` (#1472)
- ref(monitors): Rename MonitorStatus -> MonitorCheckinStatus (#1471)
- ref: Deduplicate artifacts upload using queried checksums (#1456)
- ref: Add better debug message for malformed config files (#1450)

## 2.12.0

### Various fixes & improvements

- feat: Enable portable PDB debug-files upload via Symbolic v11 (#1440)
- feat: Add support for Cloudflare Pages when detecting a release name (#1419)
- feat: Pass `SENTRY_TRACE_ID` to executed process in `monitors` (#1441)
- feat: Pass `SENTRY_MONITOR_ID` to executed process in `monitors` (#1438)
- fix: Prevent Sentry from attempting to access unbound variables in `bash-hook` (#1415)

## 2.11.0

### Various fixes & improvements

- feat: Report spawn failures for monitors by @mitsuhiko
- fix: Allow for path based sourcemaps in validation report @kamilogorek

## 2.10.0

### Various fixes & improvements

- feat: Add `--decompress` option to JS types (#1402) by @FSchieber
- fix: Always expand Plist vars during XCode upload (#1403) by @krystofwoldrich

## 2.9.0

### Various fixes & improvements

- feat: Replace `npmlog` dependency and restore support for Node v10 (#1392) by @mydea
- fix: Handle closed connection when fetching `sentry-cli` binary via JS script (#1389) by @kamilogorek
- fix: Re-add `server_name` in events via `contexts` sentry-rust feature (#1383) by @bengentil
- ref: Add length limit validation to `org` arguments (#1386) by @olksdr

## 2.8.1

### Various fixes & improvements

- fix: Replace usage of eval to obfuscate binary path from bundlers (#1374) by @timfish

## 2.8.0

### Various fixes & improvements

- fix: Use forward slash for Windows binary location path (#1369) by @timfish
- fix: Add + to reserved query characters in url encoding (#1365) by @kamilogorek
- feat: Add `headers` option to the JavaScript API (#1355) by @thibmeu
- fix: Add % and / to reserved path characters in url encoding (#1364) by @kamilogorek
- feat: Add support for Portable PDB debug files (#1345) by @Swatinem

## 2.7.0

### Various fixes & improvements

- fix: paths argument for debug-files find should take a value (#1346) by @kamilogorek
- chore: reuse danger workflow (#1332) by @vaind

## 2.6.0

### Various fixes & improvements

- fix: Update symbolic to fix spurious EOF errors (#1339) by @Swatinem
- fix: Break out of the loop when we reach cursor limit for list_release_files (#1337) by @kamilogorek
- ref: Provide better user messages for properties file configs (#1336) by @kamilogorek
- feat(sourcemaps): Add no-dedupe flag for skipping deduplication (#1334) by @kamilogorek
- misc: Add note about MSVC requirement (#1333) by @kamilogorek
- ref: Use better artifacts url resolution for sourcemaps explain (#1329) by @kamilogorek
- feat: Add top-level events command with list subcommand (#1307) by @dcariotti

## 2.5.2

### Various fixes & improvements

- fix: Use direct plist env vars fallback when called within xcode itself (#1311) by @kamilogorek

## 2.5.1

### Various fixes & improvements

- fix: Fallback to xcodebuild vars for faulty Info.plist files (#1310) by @kamilogorek
- ref: Log warning when debug source excedes item size limit (#1305) by @kamilogorek

## 2.5.0

### Various fixes & improvements

- feat: Allow for selecting frame in sourcemaps explain (#1293) by @kamilogorek
- misc: 1.74.5 changelog (#1291) by @kamilogorek
- chore: add missing changelog entry for 1.74.4 (#1289) by @vaind

## 2.4.1

### Various fixes & improvements

- ref: Print better error when processing appcenter paths (#1287) by @kamilogorek
- fix: Make sure release exists before querying for artifacts (#1284) by @kamilogorek

## 2.4.0

### Various fixes & improvements

- ci: Disable rustup self-update (#1278) by @kamilogorek
- feat: Add decompress flag to sourcemaps and files upload (#1277) by @kamilogorek
- feat: Use checksum to dedupe uploaded release artifacts (#1275) by @kamilogorek

## 2.3.1

### Various fixes & improvements

- ref: Dont print install progressbar for nonTTY and CI=1 (#1270) by @kamilogorek
- fix: move dist option to SentryCliUploadSourceMapsOptions (#1269) by @ikenfin

## 2.3.0

### Various fixes & improvements

- fix: Allow for using --auth-token with login command (#1266) by @kamilogorek
- deps: Update all Rust dependencies (#1265) by @kamilogorek
- fix: Increase TempFile robustness on Windows (#1256) (#1263) by @kamilogorek
- ref: Remove confusing ending dots from command logs (#1261) by @kamilogorek
- fix: Correct typo in sourcemaps explain output (#1258) by @huwq1987
- fix: Use first frame that has context-line in explain (#1255) by @kamilogorek
- feat: Add send-envelope command (#1254) by @kamilogorek

## 2.2.0

### Various fixes & improvements

- feat: Compute and upload il2cpp line mappings (#1248) by @loewenheim
- ref: Skip protected zip files when uploading debug files (#1245) by @kamilogorek

## 2.1.0

### Source Maps Upload Check "y-tho" (ongoing)

_Problem statement:_

Uploading source maps is a common source of frustration. Source maps are also one of the great value adds to our in
product experience. We want to automate supporting customers with frequent issues.

https://docs.sentry.io/platforms/javascript/sourcemaps/troubleshooting_js/

_Outcome: _

Developers will be provided with a tool to help them discover any issues they may have when uploading source maps

Sentry support will have a tool and docs to suggest to customers to hopefully first discover issues, and second at least
know what their problem is NOT.

_Key measurements:_

- qualitative: Is this useful for customers and support
- quantitative: Can we try to influence the number of Zendesk tickets
- quantitative: Can we influence the resolution time of source maps related Zendesk tickets

Can we find a way to track in zendesk the number of times the sentry-cli “y-tho“ functionality was useful

_Additional_

This is something users would run locally so I do not think we can track usage exactly what was not covered in y-tho

- Verify your source maps are built correctly
- Verify your source maps work locally
- Verify your source files are not too large
  - this is a fuzzy requirement today in sentry
- Verify artifacts are not gzipped
- Verify workers are sharing the same volume as web (if running self-hosted Sentry via Docker)
- Should spit out an easily readable and easily copy and paste - to put into ZenDesk or elsewhere for support colleagues

_Possible second milestone:_

https://github.com/getsentry/rust-sourcemap/tree/master/cli

- In sentry error incorrect source map location
- this helps when producing sourcemaps locally then line and column
- this verify that it resolves locally
  - if yes then it is a problem in between on sentry server side or upload
  - 1st Verifies what you upload to sentry is exactly what you upload to sentry
  - 2nd step from “y-tho” ensure previous steps are not for waste
- What is being automated?
  - on release page you have your files (release artificats)
    - download
    - manually check the line number matches the error
    - if correct then data is correct
    - then you know an error with cli and not with the source maps that were uploaded

By: @kamilogorek (#1235)

### Various fixes & improvements

- ref: Change comment format for find_matching_artifact (#1243) by @kamilogorek
- ref: Log correct AppCenter error message (#1243) by @kamilogorek
- fix: Respect no-zips option for debug files upload (#1239) by @saf-e
- chore: fix recommended VS Code extension name (#1240) by @vaind
- ref: Rename VERSION to SENTRY_CLI_VERSION in install readme (#1227) by @kamilogorek
- feat: Add organizations list command (#1213) by @kamilogorek
- docs(cli): Sync get-cli readme with our docs; add version specifier (#1225) by @kamilogorek
- test: Add integration tests for projects command (#1212) by @kamilogorek
- fix: replace git.io links with redirect targets (#1209) by @asottile-sentry

## 2.0.4

### Various fixes & improvements

- ref: Prevent @vercel/nft and similar tools from including binary file in their bundles (#1207) by @kamilogorek
- ref: Use node-fetch@v2 for the simplicity sake (#1206) by @kamilogorek

## 2.0.3

### Various fixes & improvements

- ref: Make `--header` a global flag so its position independent (#1194)
- ref: Restore `monitors` as hidden command w. integration tests (#1196)
- ref: Restore `bash-hook` as hidden command w. integration tests (#1197)

## 2.0.2

### Various fixes & improvements

- fix: Remove `fetch.FetchError` usage in favor of catch-all clause (#1193) by @kamilogorek
- ref: Restore and hide legacy aliases from 1.x for backward compatibility (#1192) by @kamilogorek

## 2.0.1

### Various fixes & improvements

- fix: Allow hyphenated release names with any flags position (#1187) by @kamilogorek

## 2.0.0

This is the first, long-overdue major release in over 5 years of sentry-cli's life.
Some APIs were removed, some reworked, some newly added.

Most of introduced API changes are backward compatible through hidden aliases, so there is no immediate need for users
developing 3rd party tools to make all the changes immediatelly.
We do however encourage everyone to do it sooner or later, as deprecated items will be removed in the next major
releases.

Breaking changes are denotated with _(breaking)_ tag, and appropriate required changes are provided for each entry.

### New APIs

- feat: Add `debug-files` command, which is a joined functionality of `difutil` and `upload-dif` commands.
- feat: Add `deploys` command, which was extracted from `releases deploys` subcommand.
- feat: Add `files` command, which was extracted from `releases files` subcommand.
- feat: Add `sourcemaps upload` command, which was extracted from `releases files upload-sourcemaps` subcommand.
- feat: Add `sourcemaps resolve` command.
- feat: Allow for specifying global `--header` argument, which supports multiple occurences, to configure outgoing
  requests
- feat: Implement global `--quiet`/`--silent` flags to allow silencing `stdout` output (This flag is currently
  implemented only for selected subcommands)

### Removed APIs

- ref: Remove `react-native codepush` subcommand (use `react-native appcenter` instead) _(breaking)_
- ref: Remove `react-native-gradle` and `react-native-xcode` commands (use `react-native gradle` and
  `react-native xcode` instead) _(breaking)_
- ref: Remove `crash_reporting` related code and `with_crash_reporting` crate feature (no required changes) _(breaking)_
- ref: Remove `SENTRY_NO_PROGRESS_BAR` env var in favor of `SENTRYCLI_NO_PROGRESS_BAR` (rename env variable) _(
  breaking)_
- ref: Hide `difutil id` subcommand (use `debug-files check` instead)
- ref: Hide `upload-dsym` command (use `debug-files upload` instead)
- ref: Make `releases upload-sourcemaps --rewrite` a default behavior now
- ~ref: Remove `upload-dsym` command (use `debug-files upload` instead) _(breaking)_~ _restored in 2.0.2 as hidden
  alias_
- ~ref: Remove `difutil id` subcommand (use `debug-files check` instead) _(breaking)_~ _restored in 2.0.2 as hidden
  alias_
- ~ref: Remove `monitors` command (support for this feature has been dropped) _(breaking)_~ - _restored in 2.0.3 as
  hidden command_
- ~ref: Remove `bash-hook` command (use `1.x` if you still need the functionality) _(breaking)_~ - _restored in 2.0.3 as
  hidden command_

### Breaking Changes

- ref: Update minimal required `node` version to `v12` (update node version) _(breaking)_
- ref: Rename `--header` argument of `releases files upload` command to `--file-header` (rename flag) _(breaking)_
- ref: Rename `CUSTOM_HEADER` to `SENTRY_HEADER` and `defaults.custom_header` to `http.header` (rename env variable or
  update config file) _(breaking)_
- ref: Make `ignore-empty` for `releases set-commits` a default behavior and hide `--ignore-empty` flag (remove
  `--ignore-empty` usage) _(breaking)_

### Various fixes & improvements

- feat: Implement `--quiet` flag for `releases upload-sourcemaps` command
- feat: Implement `--quiet` flag for `difutil check` command
- ref: Make `--auth-token` a global argument
- ref: Make all `ProgressBar` instances and logs always write to `stderr`
- ref: Migrate error handling from `failure` to `anyhow` crate

## 1.74.5

### Various fixes & improvements

- deps: Add resolution to bump `ansi-regex` to version `^3.0.1` (#1281)
- ref: Increase `TempFile` robustness on Windows (#1256)

## 1.74.4

### Various fixes & improvements

- ci: Add merge target (f9a2db3) by @kamilogorek
- ref: Prevent @vercel/nft and similar tools from including binary file in their bundles (#1207) by @kamilogorek

## 1.74.3

### Various fixes & improvements

- deps: Update symbolic and git-rs crates (#1170) by @kamilogorek
- ref: Filter non-error goblin logs (#1169) by @kamilogorek
- ref: Use provided version in release log messages (#1162) by @kamilogorek

## 1.74.2

### Various fixes & improvements

- revert: ref: Dont run install script using node binary #1151 (#1155) by @kamilogorek

## 1.74.1

### Various fixes & improvements

- ref: Make org and project flags position independent (#1153) by @kamilogorek

## 1.74.0

### Various fixes & improvements

- ref: Dont run install script using node binary (#1151) by @kamilogorek
- feat: Add show-projects and show-commits flags to 'releases info' command (#1144) by @kamilogorek
- ref: Rework find_id function of difutil find (#1149) by @kamilogorek
- ref: Rework find_matching_rev tests to not use our real repo history (#1147) by @kamilogorek
- deps: Update git2 crate to 0.14.1 to support custom git extensions (#1140) by @kamilogorek
- ci: Change stale GitHub workflow to run once a day (#1141) by @kamilogorek

## 1.73.2

### Various fixes & improvements

- install: Rename SENTRY_NO_PROGRESS_BAR flag to SENTRYCLI_NO_PROGRESS_BAR (#1132) by @kamilogorek

## 1.73.1

### Various fixes & improvements

- feat: Allow for using local binary through SENTRYCLI_USE_LOCAL env (#1129) by @kamilogorek
- ref: Dont panic on malformed xcodeproj directories (#1127) by @kamilogorek

## 1.73.0

- feat: Add checksum validation for installed binaries (set `SENTRYCLI_SKIP_CHECKSUM_VALIDATION` to opt-out) (#1123)
- fix: Detect unwind and debug information in files linked with `gold` (#1124)
- ref: Silence progress bar in CI environments by default (#1122)

## 1.72.2

- feat: Use default xcode values for plist struct (#1111)
- fix: Fixes a panic when inspecting debug files larger than 4GB (#1117)
- ref: Update log message when bundle ID is missing (#1113)

## 1.72.1

- fix: Dont include `debug_id` during assemble when not PDBs are not supported (#1110)
- ref: Remove all release files instantaneously with `--all` flag (#1108)

## 1.72.0

- feat: Add `CUSTOM_HEADER` support to JS wrapper (#1077)
- feat: Add `SENTRYCLI_SKIP_DOWNLOAD` flag for preventing download (#1074)
- feat: Allow for configuring max item size for dif bundles (#1099)
- fix: Prevent daemonize mode from crashing upload process (#1104)
- fix: Restore logger initialization (#1102)
- ref: Box `ParseDif::Object` value to prevent large enum variant (#1094)
- ref: Rename ini group from `dsym` to `dif` with a fallback (#1103)
- ref: Show `project` flag for releases command (#1065)

## 1.71.0

- feat: Add optional positional argument to `send-event` that allows to specify a path to JSON serialized events (#1058)
- fix: Handle `SENTRY_CLI_NO_EXIT_TRAP` unbound variable (#1059)

## 1.70.1

- feat: Add `SENTRY_CLI_NO_EXIT_TRAP` flag to control EXIT trap in `bash-hook` command (#1050)
- fix: Remove warning about relative urls for chunk uploads (#1054)
- fix: Typo in `vscRemote` TS type (#1052)
- fix: Use internal timer for ProgressBar duration (#1055)
- ref: Update dockerfile alpine image (#1057)

## 1.70.0

- feat: Add `no-upload` flag for `upload-dif` command (#1044)
- feat: Add support for glob patterns in `upload-sourcemaps` command (#1048)
- feat: Allow to load dotenv from non-standard path through `SENTRY_DOTENV_PATH` (#1046)
- fix: Follow symlinks when traversing during sourcemaps upload (#1043)
- ref: Use `SOURCE_VERSION` first prior to `HEROKU_SLUG_COMMIT` in Heroku (#1045)

## 1.69.1

- misc: Re-release of `1.69.0` due to malformed artifacts

## 1.69.0

- feat: Print upload context details (#1016)
- feat: Allow for changing log stream through `SENTRYCLI_LOG_STREAM` variable (#1010)
- fix: Set archString to `armv7` when`arch="arm"` (#1024)
- fix: Dont render progress bar when content length is missing (#1011)
- fix: Do not supply `debug_id` for object files (#981)
- ref: Update `symbolic` to `8.3.1` (#1033)
- ref: Hide `upload-symbol-maps` flag for `upload-dif` command (#1017)

## sentry-cli 1.68.0

- feat: Add ability for `include` in JS sourcemap upload options to be an object (#1001)

## sentry-cli 1.67.2

- fix: Correctly resolve paths with hashes in `url_to_bundle_path` (#1000)
- ref: Provide JSDocs for TS typings, change `started/finished` to `number|string`, add `ignoreEmpty` to JS API (#999)
- ref: Add `npm_config_cache_folder` to function of getting cache (#998)

## sentry-cli 1.67.1

- feat: Print sourcemaps/files operations timings information (#995)

## sentry-cli 1.67.0

- feat: Add `--ignore-empty` flag to `releases set-commit` command, that will not bail command when no patchset is
  created (#993)
- feat: Add `--raw` and `--delimiter` flags to `releases list` command (#994)

## sentry-cli 1.66.0

- feat: Allow to define a custom `release` and `dist` for XCode SourceMaps upload (#967)
- feat: Support custom request header through `CUSTOM_HEADER` env variable and `http.custom_header` config (#970)
- fix: Add missing `ignoreMissing` flag for `setCommit` command to JS API (#974)
- fix: Change ignore-missing to flag with 'long' modifier (#965)

## sentry-cli 1.65.0

- feat: Allow for ignoring missing commits in set-commit with `--ignore-missing` flag (#963)
- feat: Support BCSymbolMap uploading (#952)

## sentry-cli 1.64.2

- ref: Rely on spawn process error for detecting command presence (#958)

## sentry-cli 1.64.1

- fix: Redirect spawned JS process outputs to `/dev/null` instead of filling up pipe buffers (#949)
- ref: Allow `upload-dif` to follow symlinks to make it inline with `difutil` behavior (#948)

## sentry-cli 1.64.0

- feat: Add TypeScript `SentryCli` types (#934)
- ref: Provide a helpful error messages for xcode/codepush/appcenter binary calls (#937)

## sentry-cli 1.63.2

- feat: List logging levels on CLI output (#926)
- fix: Update proguard version (#927)
- fix: Run update nagger only for versions lower than current one (#925)
- fix: Add some npm logging to aid in troubleshooting (#921)

## sentry-cli 1.63.1

- fix: Correctly detect hidden Swift symbols (#918)
- fix: Rename `arm64` as `aarch64` in install script (#917)
- fix: Verify CLI installation before launching (#916)

## sentry-cli 1.63.0

- build: ARM for Linux (#890)
- ref: `is_outdated` should not report when release contains version older than latest (#899)

## sentry-cli 1.62.0

- fix: Detect debug information in MIPS binaries (#897)
- fix: Use `http_proxy` config value in the handler directly (#893)
- fix: Limit chunk upload waiting to 5 minutes (#896)
- ref: Prefer universal binaries in homebrew (#879)
- ref: Prefer universal binaries on macOS (#878)
- build: macOS arm64 on stable Rust (#884)
- build: Build universal macOS binary on macos-latest (#877)

## sentry-cli 1.61.0

- fix: Add missing underscores for template in bash hook (#872)
- feat: macOS builds for `arm64` and universal binaries (#873)

Sentry-cli will not upgrade to the `arm64` build automatically, if you're currently running on Rosetta 2. To install the
`arm64` version:

- Please ensure that your terminal and shell both run natively without emulation. You can check this by running
  `uname -m` in your terminal.
- Remove your existing installation of `sentry-cli`.
- Follow the [Installation Instructions](https://github.com/getsentry/sentry-cli#installation) for a fresh installation.

## sentry-cli 1.60.1

- fix: Restore release modification calls to use put request, while preserving restore/archive capability (#870)

## sentry-cli 1.60.0

- feat: Added support for WASM debug info files (#863)

## sentry-cli 1.59.0

- feat: Allows the user to specify multiple projects for a release (#842)
- feat: Add cli arg to override sentry-cli command in bash-hook (#852)
- ref: Remove --rewrite flag and make it a default (#853)

## sentry-cli 1.58.0

- feat: Expose environment configuration in javascript (#830)
- ref: Use better error messages for install script (#833)

## sentry-cli 1.57.0

- feat: Allow for passing custom timestamp with `send-event` (#826)
- fix: OS arch detection for `IA32` (#824)

## sentry-cli 1.56.1

- fix: Use updated release name format during upload process (#818)

## sentry-cli 1.56.0

- feat: Add support for architectures other than x86/x64 when running installation script (#811)
- feat: Add `--confirm` flag to skip confirmation prompt during uninstall command (#812)
- misc: Upgrade symbolic to `7.5.0` (#813)

## sentry-cli 1.55.2

- fix: Path handling edgecases for `upload-dif` (#795)
- fix: Dont limit commits count for release updates (#808)
- ref: Update Android/iOS releases format (#805)

## sentry-cli 1.55.1

- feat: add support for CicleCI (#784)
- fix: Default to sending local commits if no repos linked (#791)
- ref: Make Update Nagger less aggressive (#793)

## sentry-cli 1.55.0

- feat: Release files batch upload (#715)
- feat: Add pipeline env variable option and include it in UA string (#774)
- feat: Upload formatted commit metadata from local git tree to Sentry for a release (#776)
- feat: Provide flag for allowing failures in monitor command (#780)
- fix: Do not error when offsetting too far on enumeration (#746)
- fix: Update base "alpine" image in Dockerfile (#757)
- fix: Allow for release names with leading hyphen (#770)
- fix: Handle teamless projects correctly (#773)
- fix: Parse BitBucket Server integration repo url correctly (#775)
- ref: Switch from symbolic::proguard to proguard crate (#756)

## sentry-cli 1.54.0

- feat: Add `--no-environ` parameter to `bash-hook` (#745)
- feat: Allow for disabling install progress-bar without silencing npm using `SENTRY_NO_PROGRESS_BAR` env var (#754)
- fix: Use correct required option to `newDeploy` JS api (#755)

## sentry-cli 1.53.0

- feat: `releases deploys` JavaScript API (#741)
- fix: `--log-level` should be case insensitive (#740)

## sentry-cli 1.52.4

- fix: Dont panic on unknown log level (#733)
- ref: Use temp dir to store jsbundle maps (#737)

## sentry-cli 1.52.3

- fix: Correctly store child process before attaching handlers (#718)

## sentry-cli 1.52.2

**This release sets `node.engine: >=8` which makes it incompatible with Node v6**
If you need to support Node v6, please pin your dependency to `1.52.1`
or use selective version resolution: https://classic.yarnpkg.com/en/docs/selective-version-resolutions/

- feat: Support Google Cloud Builder VCS detection (#481)
- fix: Mark files as unusable withid (#709)

## sentry-cli 1.52.1

- fix: Respect `configFile` for release commands invoked through JS API (#700)

## sentry-cli 1.52.0

- feat: Add an optional argument to override the entire release name for a CodePush release (#692)
- feat: Introduce `g/global` flag for `login` command (#690)
- feat: Add support for `INFOPLIST_OTHER_PREPROCESSOR_FLAGS` (#682)
- feat: Detect CodeBuild slug for `propose-version` (#681)
- feat: Show project and organization when using info log level (#670)
- feat: Add `bitbucket_server` to reference url check (#668)
- fix: Log config path only when its actually loaded (#677)
- fix: Make sure that requests are not authenticated twice and warn for rel urls (#675)
- fix: Override local `env.SENTRY_PROPERTIES` rather than global `process.env` (#667)
- fix: `react-native` xcode uses regex to detect Debug builds (#665)
- meta: Add Linux support to the Homebrew formula (#674)

## sentry-cli 1.51.1

- fix: Skip files larger than 1MB (#662)

## sentry-cli 1.51.0

- feat: Add `dist` option to `react-native appcenter` command (#653)
- ref: Notify user about missing `sudo` command instead of incorrect "No such file or directory" when
  updating/uninstalling `sentry-cli` (#656)
- fix: Remove redundant `Closing connection 0` warnings after every HTTP request (#657)
- fix: Update release structure for XCode React Native calls (#660)

## sentry-cli 1.50.0

- feat: Allow setting of `git` remote (#637)
- feat: Expose code IDs from `difutil` check (#639)
- feat: Implement workarounds for dealing with hermes bytecode (#646)
- feat: Allow for `--silent` flag in installation script (#648)
- feat: Support `dist` option in JS API (#642)
- ref: Treat `301/302` `upload_chunks` response codes as errors (#651)
- fix: Add `Content-Length=0` header to reprocessing POST request (#647)

## sentry-cli 1.49.1

- Add support for `git://`, `git+ssh://`, and `git+https?://` VCS repos (#636)
- Allow overriding dist in Xcode (#627)
- Skip pch and large files in source bundles (#624)

## sentry-cli 1.49.0

- Detect Heroku's `SOURCE_VERSION` environment variable (#613)
- Allow extensions with dots for sourcemap uploads (#605)
- Fix validation of `releases set-commits` options in JS (#618)
- Add an optional column for project slugs in `releases list` (#612)
- Add an optional `--wait` flag for upload-dif (#619)

**NOTE**: This release changes the default behavior of `upload-dif`. Previously,
the command waited until Sentry had fully processed uploaded files. Now, the
command terminates after a successful upload but does not wait for server-side
processing. This will speed up uploads for the common case. Specify `--wait` for
the old behavior if you want to make sure that debug files are available before
sending native events.

## sentry-cli 1.48.0

- Add support for Brotli, GZip and Deflate compression algorithms for binary download (#607)
- Fix binary download progress bar calculations (#606)

## sentry-cli 1.47.2

**Changes**:

- Always show the full version in `releases list` (#584).
- Do not warn when using the standard docker entrypoint.

**JavaScript API**:

- Pass the `silent` option to `releases` commands in JavaScript (#552).
- Allow setting commits on a release in JavaScript (#580).

**Fixed bugs**:

- Fix an error in the bash hook if the log file gets deleted (#583).
- Fix detection of Azure repositories in `releases set-commits` (#576).
- Fix detection of annotated tags in `releases set-commits` (#598).
- Fix normalization of sourcemap URL prefixes with trailing slashes (#599).
- Fix upload of source bundles created with `difutil bundle-sources` (#602).

## sentry-cli 1.47.1

- Fix potentially broken payloads in `send-event`.

## sentry-cli 1.47.0

- Trim whitespace in header values to prevent potential header injections
  through the auth token header. (#563)
- Improved Azure DevOps URL parsing. (#556)

## sentry-cli 1.46.0

- Relax the release file limit for sourcemap uploads when artifact bundles
  are supported by the serntry server (#559)

## sentry-cli 1.45.0

- Allow ports in VCS urls when associating commits (#551)
- Support PDB and PE uploads to Sentry (#553)

## sentry-cli 1.44.4

- Emit better version names for react native (#506)
- Fix a regression in sourcemap uploads for certain release names (#549)
- Ensure case insensitive git repository matching (#511)

## sentry-cli 1.44.3

- Fix a regression with URL prefixes in sourcemap uploads (#544)

## sentry-cli 1.44.2

- Even faster sourcemap uploads to sentry.io (#540, #542)

## sentry-cli 1.44.1

- Fixed a segfault in curl on empty file uploading (#535)

## sentry-cli 1.44.0

- Parallelize source map uploads (#533)

## sentry-cli 1.43.0

- Add support for File RAM Bundles (#528)
- Accept more Azure DevOps URLs (#525)

## sentry-cli 1.42.0

- Add support for Indexed RAM Bundles (#523)
- Add "silent" option to JS constructor (#512)

## sentry-cli 1.41.2

- Fix slow unzipping in debug file upload (#519)

## sentry-cli 1.41.1

- Warn before uploading more than 20.000 files to a release (#513)

## sentry-cli 1.41.0

- Recognizes GNU compressed debug files on Linux
- Also uploads Breakpad files and ELF files only containing symbol tables

## sentry-cli 1.40.0

- Automatically retry on various socket and SSL errors (#466, #490)
- Use a connection pool for the outgoing API requests. This is likely to resolve
  some issues in curl itself that manifested itself as malloc errors on shutdown (#489)
- Upgrade internal dependencies and shrink overall binary (#488)
- Upgrade internal sentry crate

## sentry-cli 1.39.1

- Fix Proguard upload issues on Windows (#484).

## sentry-cli 1.39.0

- Release enabling an internal sentry experiment.

## sentry-cli 1.38.1

- Fix plist parsing

## sentry-cli 1.38.0

- Upgraded symbolic which offers support top R8 code shrinker.

## sentry-cli 1.37.4

- Added `SENTRY_NO_PROGRESS_BAR` environment variable to suppress progress
  bars (#467)
- Fixed an issue where dif uploads would indicate failure if no files where
  to upload.

## sentry-cli 1.37.3

- Report non zero status for server side processing errors on dif upload (#465)
- Improve error messages for 502/504 (#459)
- Relax VCS url comparisions to improve on-prem support

## sentry-cli 1.37.2

- Retry on upload-related operations (chunk-upload, assemble) (#456)
- Add new anylog version (#455)

## sentry-cli 1.37.1

- Fix the detection of debug information in ELF files (#437)
- Add support for ELF files in the `difutil` commands (#447)
- Speed up `sentry-cli update` by using the Sentry release registry (#438)
- Dump http requests in debug mode for better debugging (#448)

## sentry-cli 1.37.0

- Support React Native >= 0.46 (@stephan-nordnes-eriksen, #377)
- Cache binaries to speed up NPM package installation (@timfish, #425)
- Check for successful upload of debug files (#429)
- Limit debug file uploads to 2GB (maximum allowed by Sentry) (#432)

## sentry-cli 1.36.4

- Add support for GitLab in `releases set-commits` (#419)
- Fix a bug where uploaded debug files might show up as _"Generic"_ (#420)

## sentry-cli 1.36.3

- Print out how sentry-cli was invoked in debug log

## sentry-cli 1.36.2

- Download packages from Fastly's CDN when installing via NPM and Brew (#417)
- Allow uploading executables and debug symbols in one go (#412)

## sentry-cli 1.36.1

- Fixes a bug that prevented listing and creating releases

## sentry-cli 1.36.0

- Show project IDs in project listing (#384)
- Fetch all projects, repos and releases if you have more than 100 (#388, #390)
- Support debug symbols with DWARF 5 debug information (#389)
- Fix `--no-environ` parameter in `send-event` (#391)
- Remove a misleading success message in `send-event` (#397)
- Improve debug logs and error output (#393, #394, #399)

## sentry-cli 1.35.6

- Fix a bug introduced with the `--url-suffix` option in `upload-sourcemaps`
- Fix broken commit detection for releases (#378, #381)

## sentry-cli 1.35.5

- Add `--url-suffix` option for `upload-sourcemaps` (#373)

## sentry-cli 1.35.4

- Additional compatibility improvements for the Docker image (#368)

## sentry-cli 1.35.3

- Add a warning about new Docker entrypoint (#367)

## sentry-cli 1.35.2

- Change entrypoint for Docker image (#358)
- Use `perl` over `strftime` in bash hook (#359)
- Fix iTunes Connect BCSymbolMap handling in `upload-dif` (#362)
- Display error messages when re-uploading broken DIFs (#363)

## sentry-cli 1.35.1

- Resolve a hang on certain windows versions on shutdown (#349)

## sentry-cli 1.34.0

- Improve the error message for renamed projects (#330)
- Fix appcenter commands on Windows (#331)
- Fix grammar in some help texts (#337, @gorgos)
- Fix frozen upload-dif on some Windows versions (#342)

## sentry-cli 1.33.0

- Add support for AppCenter CLI for codepush releases (#327)
- Deprecate the codepush CLI command (#327)
- Fix a bug where commands would fail with connection errors

## sentry-cli 1.32.3

- Skip invalid ZIP files during debug file upload (#320)
- Generate better error messages for renamed projects (#321)

## sentry-cli 1.32.2

- Compress debug symbols for faster uploads (#315)
- Refactor `send-event` to include more consistent information (#316, #318)

## sentry-cli 1.32.1

- Improve update prompts (#306, @danielcompton)
- Support event environments in bash hook (#312, @geniass)
- Use `DWARF_DSYM_FOLDER_PATH` in upload-dsym (#313)
- Skip malformed object files during upload scan (#313)

## sentry-cli 1.32.0

- Drop support for older macOS versions to work around an old xcode linker bug

## sentry-cli 1.31.2

- Disabled automatic crash reporting

## sentry-cli 1.31.1

- Fixed out of bounds panic for sourcemaps without sources (#299)
- Fixed commit detection when VSTS was used (#300)

## sentry-cli 1.31.0

- Restrict file permissions for newly created `.sentryclirc` (#296)
- Fix `SENTRY_DSN` environment variable parsing for `send-event` action (#292)
- Build statically linked `musl`-based binaries for Linux (#294)
- Detect `HEROKU_SLUG_COMMIT` in propose-version (#298)

## sentry-cli 1.30.5

- Add better error diagnostics (internal change, #288)

## sentry-cli 1.30.4

- Show correct identifiers when uploading Windows symbols (#280)

## sentry-cli 1.30.3

- Attempted to make the windows executable more portable (#269)
- Fixed the JavaScript API (#270)
- Fixed a bug where breadcrumbs were not always sent (#268)

## sentry-cli 1.30.2

- Fixed #252

## sentry-cli 1.30.1

- Expose `execute` on SentryCli js wrapper

## sentry-cli 1.30.0

- Improve the upload for debug information files. It is now faster, allows to resume after network errors, and supports
  much larger files.
- Add commands to upload Breakpad and ELF (Linux) symbols. See
  our [documentation page](https://docs.sentry.io/learn/cli/dif/) for more information.
- Fix JavaScript tests on Windows

## sentry-cli 1.29.1

- Fix NPM installation on Windows

## sentry-cli 1.29.0

- **BREAKING**: Drop support for Node 0.12. Please pin version `1.28.4` or install sentry-cli using
  a [different method](https://docs.sentry.io/learn/cli/installation/#automatic-installation) if you still require Node
  0.12.
- Fix NPM installation behind proxies
- Remove console output when using the JS interface

## sentry-cli 1.28.4

- Revert `Info.plist` handling to pre-`1.27.1` as it was causing issues when the `"Preprocess Info.plist File"` setting
  was turned on in Xcode
- Include CA certificates in the Docker container

## sentry-cli 1.28.3

- Reverted new config handling because of problems it caused.

## sentry-cli 1.28.2

- Fixed use of `SENTRYCLI_CDNURL` to override the npm download URL. See
  the [documentation](https://docs.sentry.io/learn/cli/installation/#installation-via-npm) for more information
- Better handling of environment variables and config files. Please let us know if one of your configuration files or
  environments doesn't get recognized anymore after the update
- The official docker image is now smaller and does not require dependencies anymore
- Replaced confusing errors when using `codepush` with hints to resolve the error

## sentry-cli 1.28.1

- Expose getPath() to not break setups

## sentry-cli 1.28.0

- Change JS bindings to be conform with the cli interface
  Please note that this is a breaking change if you used the JS interface before.

## sentry-cli 1.27.1

- Read from the correct `Info.plist` in XCode builds, courtesy of @adbi
- Allow to specify device family and model in `send-event`, courtesy of @kirkins
- Supply environment variables when using the JavaScript API
- Allow to override the NPM download URL via `SENTRYCLI_CDNURL` environment variable

## sentry-cli 1.27.0

- Support all options in the JS binding for `upload-sourcemaps`, courtesy of @montogeek
- Enable automatic IP addresses when sending events with `send-event`, courtesy of @kirkins
- No longer require secret keys to send events with `send-event`
- Improve and speed up debug symbol handling in `upload-dsym`

## sentry-cli 1.26.1

- Faster discovery of debug symbols in `upload-dsyms`
- Fix a bug in sourcemap uploading via JS, courtesy of @roelvanhintum
- Security update to OpenSSL 1.0.2n for Linux builds
- Fix a SSL verification command line flag

## sentry-cli 1.26.0

- The npm package has moved to [`@sentry/cli`](https://www.npmjs.com/package/@sentry/cli)
- Installing with npm on Windows now downloads the 64-bit version
- Exit with a proper error code when `send-event` fails, courtesy of @kirkins
- More informative errors on failed API requests
- No more annoying update reminders in the Docker images

## sentry-cli 1.25.0

- Do not run update nagger if the command is not connected to a terminal
- Source map uploading now correctly determines sourcemap references even if the rewrite
  flag is not passed.
- There is an offical Docker image with `sentry-cli` preinstalled:
  `docker run --rm -it -v $(pwd):/work getsentry/sentry-cli sentry-cli --help`
- Added support for automatically determining corvoda releases.

## sentry-cli 1.24.1

- Fix an issue with bash hooking not working if sentry-cli was installed on a path
  containing whitespace

## sentry-cli 1.24.0

- Improved sending events from bash. See
  [Sending Events](https://docs.sentry.io/learn/cli/send-event) for more information
- Hook into bash and send events for failed commands automatically. See
  [Bash Hooks](https://docs.sentry.io/learn/cli/send-event/#bash-hook) for more
  information
- Set `SENTRY_LOAD_DOTENV=0` to disable automatic loading of `.env` files
- Fix an issue where `info.plist` files were not resolved in XCode projects
- Fix an issue where the `PROJECT_DIR` environment was not used correctly

## sentry-cli 1.23.0

- Fix a bug that prevented uploads of ProGuard mapping files on Windows
- Improve command and parameter descriptions (`--help`)
- Updated dependencies

## sentry-cli 1.22.0

- Add `--ignore` and `--ignore-file` parameters to `upload-dsyms`
- Fix some typos in the CLI (thanks @mbudde and @AdrienDS)

## sentry-cli 1.21.0

- Fix codepush command for android
- Fixed added bitbucket provider support #115

## sentry-cli 1.20.0

- Updated dependencies
- Added encoding detection for javascript files
- Added bitbucket provider support
- Fixed an issue where codepush was not passing the right plist to the parser

## sentry-cli 1.19.1

- Resolved an issue where sourcemaps were not uploaded (#112)

## sentry-cli 1.19.0

- Added support for preprocessor `info.plist` files
- Unified `info.plist` handling in all places
- Added basic validation for the API URL to avoid common user errors
- Resolved an issue with NPM releases on ES5 environments
- Resolved an issue where `releases propose-version` incorrectly required an org to be
  passed
- Added support for handling `BCSymbolMap` files when uploading dsym files

## sentry-cli 1.18.0

- Ensure parent directories exist when writing Proguard meta properties.
- Write Proguard properties even if upload is disabled.
- Reject leading/trailing spaces in releases.

## sentry-cli 1.17.0

- Made npm install compatible with ES5
- Solved a potential issue with spaces in file paths for npm installation
- Added automatic update check (can be disabled with `update.disable_check` in the config
  or the `SENTRY_DISABLE_UPDATE_CHECK` environment variable)
- Resolved a crash when uploading empty files
- Lowered default symbol upload size to work around some server limitations

## sentry-cli 1.16.0

- added ability to upload proguard files with a forced UUID
- added `difutil uuid` command to print the UUID(s) of a mapping file to stdout

## sentry-cli 1.15.0

- Improved the `no-upload` flag to proguard upload
- Added debug info files debug commands

## sentry-cli 1.14.0

- Added support for disabling desktop notifications (only affects xcode builds so far)
- Added support for uploading proguard files on supported sentry server versions

## sentry-cli 1.13.3

- Fixed installation for npm

## sentry-cli 1.13.2

- Put `sentry-cli.exe` directly into the `bin/` folder on windows for npm installations

## sentry-cli 1.13.1

- Fixed another issue with yarn redownloading binaries

## sentry-cli 1.13.0

- Added `dist` support for send-event
- Improved download script for npm installs to not download unnecessarily with yarn.

## sentry-cli 1.12.0

- Added support for explicit bundle IDs for codepush releases
- Added `--print-release-name` to print out the release name for codepush releases to the
  command line to improve scripting capabilities
- Extended `propose-version` for releases to support iOS and android release names if
  projects are automatically discovered
- Parse grade files instead of android manifests for version and bundle IDs for release
  detection
- Fix broken xcode notifications when projects where opened from the command line
- Fixed limitations in automatically detecting the bundle IDs for xcode projects

## sentry-cli 1.11.1

- Resolved an issue where sourcemap uploading failed when empty files were encountered

## sentry-cli 1.11.0

- Initial work for codepush support (pending support in `react-native-sentry`)
- Moved `react-native-xcode` to `react-native xcode`
- Added support for `${FOO}` style variable expansion in xcode

## sentry-cli 1.10.2

- Fixed an issue for windows npm installation
- Stop generating a debug log file in `/tmp` for npm on unixes

## sentry-cli 1.10.1

- fixed a bug that caused the npm install to fail

## sentry-cli 1.10.0

- Added user support for `send-event`

## sentry-cli 1.9.2

- Improved logging facilities
- Fixed npm installation on windows

## sentry-cli 1.9.1

- Changes sourcemap rewriting to ignore bad files on source inlining.
- Fixed a bug in the JSON output of the `info` command.

## sentry-cli 1.9.0

- Added support for referring to previous hashes in `set-commits` with `OLD_REV..NEW_REV`
- Resolve tags and other refs (like `HEAD`) in commits when a repo is available
- Use newer protocol for release commit updating
- Strip commit SHAs for display
- Strip dotted path prefixes in release names for display

## sentry-cli 1.8.1

- Change the log format for api headers in debug logging
- Added request headers to debug logging

## sentry-cli 1.8.0

- The `info` command now returns an exit code of 1 in case the config is incomplete
- Added `--config-status-json` to the `info` command to better support sentry-cli invoked
  from scripts
- dsym batches are now calculated by size and not by file count. This should solve a few
  413 errors some users are experiencing
- The dsym upload will now skip over files that do not contain DWARF debug information
  which resolves issues where release files were uploaded as debug symbols instead of the
  actual dsym files

## sentry-cli 1.7.0

- Sourcemap uploads now automatically replace previous files with the same name.
- Honor `CLICOLOR` environment variable
- Added progress bars for source map and debug symbol upload
- No longer attempt to upload multiple versions of debug symbols with the same UUID. This
  was an issue where signed and unsigned debug symbols were discovered in derived data in
  case of debug builds.
- Support `--validate` and `--rewrite` in one command better for source map upload.

## sentry-cli 1.6.0

- Added `--fingerprint` support to `send-event`
- Added distribution support.

**Breaking Change**: releases managed for react-native and mobile are now using the new
distribution feature. Use older versions of `sentry-cli` if you do not wish to manage
distributions on self hosted Sentry versions.

## sentry-cli 1.5.0

- Added `--uuid` parameter to `upload-dsym`
- Added `--no-zips` parameter to `upload-dsym`
- Added `--derived-data` parameter to `upload-dsym`

## sentry-cli 1.4.1

- resolved an issue with some features of xcode variable expansion not working correctly

## sentry-cli 1.4.0

- Added basic support for working with the improved relases API that span projects in an
  org
- Added deploy support

## sentry-cli 1.3.0

- improved file and release list rendering
- added `sentry-cli releases propose-version`

## sentry-cli 1.2.0

- Resolved references to sourcemaps sometimes being incorrectly detected
- Resolved an issue where an incorrect Info.plist file was found (#48)
- Added support for `.env` files
- Better support SSL CA bundles on linux systems (probe more locations)
- Added `--finalize` option to automatically finalize releases on creation
- Improved `sentry-cli info` command rendering and clarity
- Added background processing for `sentry react-native-xcode`

## sentry-cli 1.1.0

- `upload-dsyms` when launched from xcode will now upload symbols in the background and
  notify with OS X notifications about changes

## sentry-cli 1.0.0

- Added support for associating dsyms with builds on supporting sentry servers

## sentry-cli 0.28.0

- Improved validation of parameters and error reporting
- Added progress bar to updater
- Added command to finalize releases

## sentry-cli 0.27.1

- Resolved an issue that the xcode integration for react native would log out a bogus
  error

## sentry-cli 0.27.0

- Added support for fetching sourcemaps from react-native's packager
- Resolved an issue with some sourcemaps not rewriting correctly

## sentry-cli 0.26.0

- Added `react-native-xcode` command to support react-native sourcemap generation and
  uploading
- Automatically create releases on sourcemap upload

## sentry-cli 0.25.0

- Resolved an issue that caused windows versions to write backslashes in URLs in release
  artifacts

## sentry-cli 0.24.0

- Fix zip upload

## sentry-cli 0.23.0

- Added support for upcoming reprocessing feature on sentry for dsym uploads.

## sentry-cli 0.22.0

- Improved dsym uploading support (fixes #29)

## sentry-cli 0.21.1

- Resolved an issue where release builds of react-native would not automatically find the
  sourcemap references

## sentry-cli 0.21.0

- Upon sourcemap uploading the `sentry-cli` tool is now automatically attempting to find
  matching sourcemaps and emit a `Sourcemap` header with the correct reference. This helps
  in situations like react-native where the source reference in the file is malformed or
  points to a non existing file by default
- fixed a bug with the `--rewrite` flag on the upload sourcemaps tool which caused
  incorrect sources to be inlined. This is now properly supported.
- `--strip-common-prefix` on the upload sourcemaps tool now skips over paths which are not
  absolute.

## sentry-cli 0.20.0

- added support for sourcemap rewriting. This will automatically inline sourcecode and
  flatten indexed sourcemaps and can optionally remove prefixes from source paths. This is
  useful for react native which otherwise will not work since sourcecode is not contained.

## sentry-cli 0.19.5

- Improved symbol uploading

## sentry-cli 0.19.4

- Improved logging of http requests
- Fixed an issue that caused a crash if the `TERM` environment variable was not set

## sentry-cli 0.19.3

- Recompiled for Linux to better support arch linux and others

## sentry-cli 0.19.2

- Resolved issue with multi-chunk dsym uploads failing

## sentry-cli 0.19.1

- Changed domain to `sentry.io`

## sentry-cli 0.19.0

- Improved handling of `SENTRY_DSN` so that it can be set to an invalid value and
  `sentry-cli` continues functioning unless you are trying to send an actual event.

## sentry-cli 0.18.0

- added the new `issues` command to bulk manage issues

## sentry-cli 0.17.0

- Added support for debug logging

## sentry-cli 0.16.1

- Upgraded the internal SHA1 library

## sentry-cli 0.16.0

- Added support for `http.proxy_url`
- Added support for `http.proxy_username`
- Added support for `http.proxy_password`

## sentry-cli 0.15.0

- Added support for the `http.keepalive` setting

## sentry-cli 0.14.0

- added proxy support
- removed global dsym uploading which is now done differently

## sentry-cli 0.13.1

- Fixed an issue that caused validation of sourcemaps to fail if wildcard paths (`~/`)
  were used.

## sentry-cli 0.13.0

- Default sourcemap url prefix to `~` to support the new wildcard feature

## sentry-cli 0.12.1

- Fixed windows support by bundling OpenSSL statically

## sentry-cli 0.12.0

- Added basic windows support
- Added `send-event` to submit events to Sentry

## sentry-cli 0.11.0

- Added `login` command.

## sentry-cli 0.10.1

- Made missing ref failures on non minimized JS files warnings instead of errors

## sentry-cli 0.10.0

- Added support for basic sourcemap validation with the `--validate` flag

## sentry-cli 0.9.0

- Ignore `--ext` for explicitly provided files on sourcemap uploads
- Properly handle `--ext`

## sentry-cli 0.8.0

- Added the ability to upload individual sourcemaps as files

## sentry-cli 0.7.0

- Added `info` command
- Addded `.sentryclirc` config file support

## sentry-cli 0.6.0

- Updated release commands

## sentry-cli 0.5.1

- Fixes uninstall support

## sentry-cli 0.5.0

Added basic sourcemap support.

## sentry-cli 0.4.0

Added sudo support to the update command.

## sentry-cli 0.3.0

Updated sentry CLI to have improved x-code dsym upload support and added an update
command.

## 0.2.0 - Alpha Release

Added support for sentry auth tokens.

## 0.1.0 - Initial Release

An initial release of the tool.<|MERGE_RESOLUTION|>--- conflicted
+++ resolved
@@ -4,16 +4,14 @@
 
 ## Unreleased
 
-<<<<<<< HEAD
 ### Fixes
 
 - Don't use hidden progress bar ([#2830](https://github.com/getsentry/sentry-cli/pull/2830)) by @lcian
   - Fixed an issue where log messages would not show up when redirecting stderr to a file and using any subcommand that uses a progress bar, such as `sentry-cli debug-files bundle-jvm` and `sentry-cli sourcemaps upload`.
-=======
+
 ### Deprecations
 
 - Added a deprecation notice for release bundle uploads, a legacy method for uploading sourcemaps ([#2844](https://github.com/getsentry/sentry-cli/pull/2844)). Release bundle uploads will be removed in Sentry CLI 3.x in favor of artifact bundles, the newer sourcemap upload method [introduced in Sentry version 23.6.2](https://github.com/getsentry/sentry/commit/f90f764fda09575f3f94caf32d04589098384616). **Self-hosted users**: You must upgrade to Sentry 23.6.2 or later before upgrading to Sentry CLI 3.x.
->>>>>>> 8ad27a91
 
 ## 2.56.1
 
