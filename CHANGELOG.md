# Changelog

"You know what they say. Fool me once, strike one, but fool me twice... strike three." — Michael Scott

## 2.21.2

### Various fixes & improvements

<<<<<<< HEAD
- How to update in README.md (#1767) by @philipphofmann
- fix: Make URL in org auth tokens optional (#1766) by @loewenheim
- fix: Don't fail on duplicate proguard release association (#1762) by @loewenheim
- fix: Print better error messages for org auth tokens (#1756) by @loewenheim
- release: 2.21.1 (#1757) by @krystofwoldrich
- fix(rn): Remove hermesc envs if hermes is disabled (#1754) by @krystofwoldrich
- fix: Strip `/api/0` prefix from endpoint URLs (#1752) by @loewenheim
- meta: Fix 2.21.0 changelog (#1753) by @loewenheim
- release: 2.21.0 (#1751) by @loewenheim
- deps: Update symbolic to 12.4.1 (#1749) by @loewenheim
- feat(upload): Introduce `--wait-for` option (#1748) by @loewenheim
- fix(rn): Upload root bundle source map for ram bundles (#1743) by @krystofwoldrich
- feat(rn): Add Debug Id reference from Source Map, Upload Hermes Source Map (#1667) by @krystofwoldrich
- feat(login): Open org auth token creation page (#1737) by @loewenheim
=======
- fix(rn): Remove hermesc envs if hermes is disabled (#1754) by @krystofwoldrich
- fix: Don't fail on duplicate proguard release association (#1762) by @loewenheim
- fix: Make URL in org auth tokens optional (#1766) by @loewenheim
- Explain how to update in the README (#1767) by @philipphofmann
>>>>>>> 28404669

## 2.21.1

### Various fixes & improvements

- fix: Strip `/api/0` prefix from endpoint URLs (#1752) by @loewenheim

## 2.21.0

### Various fixes and improvements

- feat: `login` now opens the org auth token creation page (#1737) by @loewenheim
- feat: Debug IDs are now supported in Hermes bundles (#1667) by @krystofwoldrich
- feat: The root sourcemap for RAM bundles is now uploaded, improving support for preloaded modules (#1743) by @krystofwoldrich
- feat: Commands with a `--wait` flag now also have a `--wait-for <SECS>` option that additionally puts a limit on the wait time. (#1748) by @loewenheim
- deps: `symbolic` updated to 12.4.1 (#1749) by @loewenheim

## 2.20.7

### Various fixes & improvements

- fix(sourcemaps): Query parameters and fragments are removed from source mapping URLs (#1735) by @loewenheim
- fix(sourcemaps): Debug ID injection is significantly faster (#1736) by @loewenheim

## 2.20.6

### Various fixes & improvements

- fix: Always poll artifact assembly, even if nothing was uploaded (#1726) by @loewenheim
- feat(rn): Allow custom bundle command and Expo export:embed in xcode wrap calls (#1723) by @krystofwoldrich
- feat(bash-hook): Add support for `SENTRY_RELEASE` in bash-hook (#1720) by @boozec
- misc: Add CONTRIBUTING.md for working with integration tests (#1716) by @kamilogorek
- test: Prevent .sentryclirc being read from global config (#1716) by @kamilogorek
- test: Do not sign git tags and commits during tests (#1716) by @kamilogorek
- test: Make sure to always skip opening editor in git-based tests (#1716) by @kamilogorek

## 2.20.5

### Various fixes & improvements

- deps: Bump sourcemap to 6.4.1 (#1715) by @kamilogorek

## 2.20.4

### Various fixes and improvements

- fix(injection): Make debug id injection sound (#1693) by @loewenheim

## 2.20.3

### Various fixes & improvements

- fix(set-commits): Allow --initial-depth to be specified alongside --auto (#1703) by @kamilogorek
- feat: Allow the CLI binary path to be overridden (#1697) by @koddsson

## 2.20.1

### Various fixes and improvements

- fix: Correctly detect local binary when installing via npm (#1695)

## 2.20.0

### Various fixes and improvements

- feat(issues): Add `issues list` command (#1349)
- feat(inject): Make sourcemap discovery smarter (#1663) 
- feat(config): Support organization-based tokens (#1673)
- feat(proguard): Create a weak release association with a proguard mapping file (#1688)
- fix(inject): Make pragma detection stricter (#1648)
- fix(inject): Mark paths argument as required (#1662)
- fix(debug-files): Add wasm to supported debug-files upload formats (#1683)
- fix(sourcemaps): Sourcemap rewriting no longer deletes debug ids when uploading (#1686)
- ref(sourcemaps): Do not dedupe artifacts if server won't handle it due to url limit (#1680)

## 2.19.4

### Various fixes and improvements

- feat: Don't upload chunks that are already on the server (fixed version) (#1660)

## 2.19.3

### Various fixes and improvements

- Revert "feat: Don't upload chunks that are already on the server (#1651)"

## 2.19.2

### Various fixes and improvements

- fix: Make artifact bundle creation deterministic (#1652) 
- feat: Don't upload chunks that are already on the server (#1651)

## 2.19.1

### Various fixes & improvements

- fix(inject): Add semicolon at the end of inject snippet (#1643) by @kamilogorek

## 2.19.0

### Various fixes & improvements

- ref(debug-files): Use temp file handle instead of keeping zips in memory (#1641) by @kamilogorek
- feat(crons): Bring back legacy token-auth checkin API (#1634) by @evanpurkhiser
- ref: Unhide sourcemaps inject command as its already GA (#1631) by @kamilogorek
- ref: Match case-insensitive value when finding repo by name (#1629) by @maxnowack
- ref(inject): Inject code snippet at the start (#1567) by @loewenheim
- feat(crons): Replace API checkins w/ send_envelope (#1618) by @evanpurkhiser

## 2.18.1

### Various fixes & improvements

- ref(types): Add dedupe to available TS types (#1619) by @kamilogorek
- ref(debug-files): Polish after-upload message output (#1620) by @kamilogorek

## 2.18.0

### Various fixes & improvements

- ci: Use macos-latest to run build workflow (#1617) by @kamilogorek
- Update `sentry` SDK to fix sending raw envelopes (#1616) by @Swatinem
- misc: Add custom issues templates (#1613) by @kamilogorek
- ref: Remove proguard from debug-files upload types (#1615) by @kamilogorek
- ref(inject): Constrain file search by extensions (#1608) by @loewenheim
- feat(crons): Allow specifying checkin environment (#1599) by @evanpurkhiser
- chore(crons): Make monitors command visible (#1600) by @evanpurkhiser

## 2.17.5

### Various fixes & improvements

- feat: Print bundle id after artifact bundle creation (#1593) by @loewenheim
- ref: Use 'embedded sourcemap' label for upload log (#1595) by @kamilogorek

## 2.17.4

### Various fixes & improvements

- Add ability to send an Event as Raw Envelope (#1582) by @Swatinem

## 2.17.3

### Various fixes & improvements

- feat(js): Skip null as option same as undefined (#1579) by @mitsuhiko
- Add command `sentry-cli debug-files bundle-jvm` for bundling Java (and other JVM based languages) sources (#1551) by @adinauer

## 2.17.2

### Various fixes & improvements

- feat(debug_id): More determinism for JS debug IDs (#1577) by @mitsuhiko
- fix: inject only injects into js files (#1571) by @mitsuhiko
- feat: Add deterministic debug IDs for minified JS files (#1570) by @mitsuhiko

## 2.17.1

### Various fixes & improvements

- fix(build) Hotfix allowing extra binaries during wheel build (#1575) by @ashwoods
- fix(inject): Don't inject non-js files (#1572) by @loewenheim

## 2.17.0

### Various fixes & improvements

- feat(bash-hook): Add ability to specify tags for bash hook script (#1560)
- feat(sourcemaps): Add `--use-artifact-bundle` flag to force Artifact Bundles usage (#1557) (#1559)
- ref(sourcemaps): Check for release or debug ids before upload (#1561)
- ref(sourcemaps): Skip empty bundle uploads (#1552)
- ref(inject): Inject files with embedded sourcemaps (#1558)
- ref(inject): Inject regardless of whether a sourcemap is present (#1563)
- fix(inject): Use `File::create` to make sure files are truncated (#1562)

## 2.16.1

### Various fixes & improvements

- fix: Attach checkin payload to monitor requests (#1550) by @kamilogorek
- Use a deterministic bundle ID (#1546) by @mitsuhiko

## 2.16.0

### Various fixes & improvements

- ref(crons): Prefer DSN based auth (#1545) by @kamilogorek
- fix(inject): Improve fixup_js_file (#1533) by @loewenheim
- feat(inject): Handle relative and absoule sourcemap URLs (#1530) by @loewenheim
- ref(monitors): Prefer slugs over guids (#1540) by @evanpurkhiser
- feat(auth): Support DSN auth for the API client (#1536) by @evanpurkhiser
- ref(crons): monitors command is not legacy atm (#1538) by @evanpurkhiser
- fix(help): Consistent wording for API keys (#1539) by @evanpurkhiser

## 2.15.2

### Various fixes and improvements
 - fix: Make sourcemap injection on upload opt-in (#1534)

## 2.15.1

### Various fixes and improvements
 - fix: Properly overwrite the sourcemap when injecting (#1525)
 - ref: Allow multiple paths in `sourcemaps inject` (#1523)

## 2.15.0

### Various fixes & improvements

- feat: Implement new chunk based upload for standalone artifact bundles (#1490)
- feat: Inject sourcemap debug ids by default when performing `sourcemaps upload` and print injection report (#1513)
- ref: Use recursive walk instead of globbing when looking for `sourcemaps inject` files (#1504)
- ref: When injecting sourcemap debug ids, make sure that `sourceMappingURL` comment is always kept at the end of a file (#1511)

## 2.14.4

### Various fixes & improvements

- fix: Include sources referenced but not embedded by an object file (#1486)
- chore: Reapply clap update to v4 and fix releases subcommands (#1500)
- deps: Update rust-sourcemap to 6.2.3 (#1502)

## 2.14.3

### Various fixes & improvements

- ref: fix macos wheel tags, add musllinux tags (#1497) by @asottile-sentry

## 2.14.2

- No documented changes.

## 2.14.1

### Various fixes & improvements

- fix: Revert clap-rs v4 update and add regression test for 'releases files upload-sourcemap' (#1496) by @vaind

## 2.14.0

### Various fixes & improvements

- ref: also distribute sentry-cli as a pip package (#1494) by @asottile-sentry
- ref: Support lower and uppercased env vars for npm cache (#1493) by @kamilogorek
- feat: Add sourcemaps inject command (#1469) by @loewenheim
- chore: update clap to v4 (#1489) by @vaind
- chore: update clap deprecations (#1487) by @vaind
- deps: Update symbolic to 12.0.0 (#1488) by @loewenheim
- feat: add new `debug-files print-sources` command (#1476) by @vaind

## 2.13.0

- feat: Added the `--raw` flag to `send-envelope` to allow sending envelopes without parsing or validation. (#1468)
- feat: extract and upload embedded Portable PDB from PE (#1463)
- ref(monitors): Drop passing `SENTRY_TRACE_ID` (#1472)
- ref(monitors): Rename MonitorStatus -> MonitorCheckinStatus (#1471)
- ref: Deduplicate artifacts upload using queried checksums (#1456)
- ref: Add better debug message for malformed config files (#1450)

## 2.12.0

### Various fixes & improvements

- feat: Enable portable PDB debug-files upload via Symbolic v11 (#1440)
- feat: Add support for Cloudflare Pages when detecting a release name (#1419)
- feat: Pass `SENTRY_TRACE_ID` to executed process in `monitors` (#1441)
- feat: Pass `SENTRY_MONITOR_ID` to executed process in `monitors` (#1438)
- fix: Prevent Sentry from attempting to access unbound variables in `bash-hook` (#1415)

## 2.11.0

### Various fixes & improvements

- feat: Report spawn failures for monitors by @mitsuhiko
- fix: Allow for path based sourcemaps in validation report @kamilogorek

## 2.10.0

### Various fixes & improvements

- feat: Add `--decompress` option to JS types (#1402) by @FSchieber
- fix: Always expand Plist vars during XCode upload (#1403) by @krystofwoldrich

## 2.9.0

### Various fixes & improvements

- feat: Replace `npmlog` dependency and restore support for Node v10 (#1392) by @mydea
- fix: Handle closed connection when fetching `sentry-cli` binary via JS script (#1389) by @kamilogorek
- fix: Re-add `server_name` in events via `contexts` sentry-rust feature (#1383) by @bengentil
- ref: Add length limit validation to `org` arguments (#1386) by @olksdr

## 2.8.1

### Various fixes & improvements

- fix: Replace usage of eval to obfuscate binary path from bundlers (#1374) by @timfish

## 2.8.0

### Various fixes & improvements

- fix: Use forward slash for Windows binary location path (#1369) by @timfish
- fix: Add + to reserved query characters in url encoding (#1365) by @kamilogorek
- feat: Add `headers` option to the JavaScript API (#1355) by @thibmeu
- fix: Add % and / to reserved path characters in url encoding (#1364) by @kamilogorek
- feat: Add support for Portable PDB debug files (#1345) by @Swatinem

## 2.7.0

### Various fixes & improvements

- fix: paths argument for debug-files find should take a value (#1346) by @kamilogorek
- chore: reuse danger workflow (#1332) by @vaind

## 2.6.0

### Various fixes & improvements

- fix: Update symbolic to fix spurious EOF errors (#1339) by @Swatinem
- fix: Break out of the loop when we reach cursor limit for list_release_files (#1337) by @kamilogorek
- ref: Provide better user messages for properties file configs (#1336) by @kamilogorek
- feat(sourcemaps): Add no-dedupe flag for skipping deduplication (#1334) by @kamilogorek
- misc: Add note about MSVC requirement (#1333) by @kamilogorek
- ref: Use better artifacts url resolution for sourcemaps explain (#1329) by @kamilogorek
- feat: Add top-level events command with  list subcommand (#1307) by @dcariotti

## 2.5.2

### Various fixes & improvements

- fix: Use direct plist env vars fallback when called within xcode itself (#1311) by @kamilogorek

## 2.5.1

### Various fixes & improvements

- fix: Fallback to xcodebuild vars for faulty Info.plist files (#1310) by @kamilogorek
- ref: Log warning when debug source excedes item size limit (#1305) by @kamilogorek

## 2.5.0

### Various fixes & improvements

- feat: Allow for selecting frame in sourcemaps explain (#1293) by @kamilogorek
- misc: 1.74.5 changelog (#1291) by @kamilogorek
- chore: add missing changelog entry for 1.74.4 (#1289) by @vaind

## 2.4.1

### Various fixes & improvements

- ref: Print better error when processing appcenter paths (#1287) by @kamilogorek
- fix: Make sure release exists before querying for artifacts (#1284) by @kamilogorek

## 2.4.0

### Various fixes & improvements

- ci: Disable rustup self-update (#1278) by @kamilogorek
- feat: Add decompress flag to sourcemaps and files upload (#1277) by @kamilogorek
- feat: Use checksum to dedupe uploaded release artifacts (#1275) by @kamilogorek

## 2.3.1

### Various fixes & improvements

- ref: Dont print install progressbar for nonTTY and CI=1 (#1270) by @kamilogorek
- fix: move dist option to SentryCliUploadSourceMapsOptions (#1269) by @ikenfin

## 2.3.0

### Various fixes & improvements

- fix: Allow for using --auth-token with login command (#1266) by @kamilogorek
- deps: Update all Rust dependencies (#1265) by @kamilogorek
- fix: Increase TempFile robustness on Windows (#1256) (#1263) by @kamilogorek
- ref: Remove confusing ending dots from command logs (#1261) by @kamilogorek
- fix: Correct typo in sourcemaps explain output (#1258) by @huwq1987
- fix: Use first frame that has context-line in explain (#1255) by @kamilogorek
- feat: Add send-envelope command (#1254) by @kamilogorek

## 2.2.0

### Various fixes & improvements

- feat: Compute and upload il2cpp line mappings (#1248) by @loewenheim
- ref: Skip protected zip files when uploading debug files (#1245) by @kamilogorek

## 2.1.0

### Source Maps Upload Check "y-tho" (ongoing)

*Problem statement:*

Uploading source maps is a common source of frustration. Source maps are also one of the great value adds to our in product experience. We want to automate supporting customers with frequent issues.

https://docs.sentry.io/platforms/javascript/sourcemaps/troubleshooting_js/

*Outcome: *

Developers will be provided with a tool to help them discover any issues they may have when uploading source maps

Sentry support will have a tool and docs to suggest to customers to hopefully first discover issues, and second at least know what their problem is NOT.

*Key measurements:*

* qualitative: Is this useful for customers and support
* quantitative: Can we try to influence the number of Zendesk tickets
* quantitative: Can we influence the resolution time of source maps related Zendesk tickets

Can we find a way to track in zendesk the number of times the sentry-cli “y-tho“ functionality was useful

*Additional*

This is something users would run locally so I do not think we can track usage exactly what was not covered in y-tho

* Verify your source maps are built correctly
* Verify your source maps work locally
* Verify your source files are not too large
  * this is a fuzzy requirement today in sentry
* Verify artifacts are not gzipped
* Verify workers are sharing the same volume as web (if running self-hosted Sentry via Docker)
* Should spit out an easily readable and easily copy and paste - to put into ZenDesk or elsewhere for support colleagues

*Possible second milestone:*

https://github.com/getsentry/rust-sourcemap/tree/master/cli

* In sentry error incorrect source map location
* this helps when producing sourcemaps locally then line and column
* this verify that it resolves locally
  * if yes then it is a problem in between on sentry server side or upload
  * 1st Verifies what you upload to sentry is exactly what you upload to sentry
  * 2nd step from “y-tho” ensure previous steps are not for waste
* What is being automated?
  * on release page you have your files (release artificats)
    * download
    * manually check the line number matches the error
    * if correct then data is correct
    * then you know an error with cli and not with the source maps that were uploaded



By: @kamilogorek (#1235)

### Various fixes & improvements

- ref: Change comment format for find_matching_artifact (#1243) by @kamilogorek
- ref: Log correct AppCenter error message (#1243) by @kamilogorek
- fix: Respect no-zips option for debug files upload (#1239) by @saf-e
- chore: fix recommended VS Code extension name (#1240) by @vaind
- ref: Rename VERSION to SENTRY_CLI_VERSION in install readme (#1227) by @kamilogorek
- feat: Add organizations list command (#1213) by @kamilogorek
- docs(cli): Sync get-cli readme with our docs; add version specifier (#1225) by @kamilogorek
- test: Add integration tests for projects command (#1212) by @kamilogorek
- fix: replace git.io links with redirect targets (#1209) by @asottile-sentry

## 2.0.4

### Various fixes & improvements

- ref: Prevent @vercel/nft and similar tools from including binary file in their bundles (#1207) by @kamilogorek
- ref: Use node-fetch@v2 for the simplicity sake (#1206) by @kamilogorek

## 2.0.3

### Various fixes & improvements

- ref: Make `--header` a global flag so its position independent (#1194)
- ref: Restore `monitors` as hidden command w. integration tests (#1196)
- ref: Restore `bash-hook` as hidden command w. integration tests (#1197)

## 2.0.2

### Various fixes & improvements

- fix: Remove `fetch.FetchError` usage in favor of catch-all clause (#1193) by @kamilogorek
- ref: Restore and hide legacy aliases from 1.x for backward compatibility (#1192) by @kamilogorek

## 2.0.1

### Various fixes & improvements

- fix: Allow hyphenated release names with any flags position (#1187) by @kamilogorek

## 2.0.0

This is the first, long-overdue major release in over 5 years of sentry-cli's life.
Some APIs were removed, some reworked, some newly added.

Most of introduced API changes are backward compatible through hidden aliases, so there is no immediate need for users developing 3rd party tools to make all the changes immediatelly.
We do however encourage everyone to do it sooner or later, as deprecated items will be removed in the next major releases.

Breaking changes are denotated with _(breaking)_ tag, and appropriate required changes are provided for each entry.

### New APIs

- feat: Add `debug-files` command, which is a joined functionality of `difutil` and `upload-dif` commands.
- feat: Add `deploys` command, which was extracted from `releases deploys` subcommand.
- feat: Add `files` command, which was extracted from `releases files` subcommand.
- feat: Add `sourcemaps upload` command, which was extracted from `releases files upload-sourcemaps` subcommand.
- feat: Add `sourcemaps resolve` command.
- feat: Allow for specifying global `--header` argument, which supports multiple occurences, to configure outgoing requests
- feat: Implement global `--quiet`/`--silent` flags to allow silencing `stdout` output (This flag is currently implemented only for selected subcommands)

### Removed APIs

- ref: Remove `react-native codepush` subcommand (use `react-native appcenter` instead) _(breaking)_
- ref: Remove `react-native-gradle` and `react-native-xcode` commands (use `react-native gradle` and `react-native xcode` instead) _(breaking)_
- ref: Remove `crash_reporting` related code and `with_crash_reporting` crate feature (no required changes) _(breaking)_
- ref: Remove `SENTRY_NO_PROGRESS_BAR` env var in favor of `SENTRYCLI_NO_PROGRESS_BAR` (rename env variable) _(breaking)_
- ref: Hide `difutil id` subcommand (use `debug-files check` instead)
- ref: Hide `upload-dsym` command (use `debug-files upload` instead)
- ref: Make `releases upload-sourcemaps --rewrite` a default behavior now
- ~ref: Remove `upload-dsym` command (use `debug-files upload` instead) _(breaking)_~ _restored in 2.0.2 as hidden alias_
- ~ref: Remove `difutil id` subcommand (use `debug-files check` instead) _(breaking)_~ _restored in 2.0.2 as hidden alias_
- ~ref: Remove `monitors` command (support for this feature has been dropped) _(breaking)_~ - _restored in 2.0.3 as hidden command_
- ~ref: Remove `bash-hook` command (use `1.x` if you still need the functionality) _(breaking)_~ - _restored in 2.0.3 as hidden command_

### Breaking Changes

- ref: Update minimal required `node` version to `v12` (update node version) _(breaking)_
- ref: Rename `--header` argument of `releases files upload` command to `--file-header` (rename flag) _(breaking)_
- ref: Rename `CUSTOM_HEADER` to `SENTRY_HEADER` and `defaults.custom_header` to `http.header` (rename env variable or update config file) _(breaking)_
- ref: Make `ignore-empty` for `releases set-commits` a default behavior and hide `--ignore-empty` flag (remove `--ignore-empty` usage) _(breaking)_

### Various fixes & improvements

- feat: Implement `--quiet` flag for `releases upload-sourcemaps` command
- feat: Implement `--quiet` flag for `difutil check` command
- ref: Make `--auth-token` a global argument
- ref: Make all `ProgressBar` instances and logs always write to `stderr`
- ref: Migrate error handling from `failure` to `anyhow` crate

## 1.74.5

### Various fixes & improvements

- deps: Add resolution to bump `ansi-regex` to version `^3.0.1` (#1281)
- ref: Increase `TempFile` robustness on Windows (#1256)

## 1.74.4

### Various fixes & improvements

- ci: Add merge target (f9a2db3) by @kamilogorek
- ref: Prevent @vercel/nft and similar tools from including binary file in their bundles (#1207) by @kamilogorek

## 1.74.3

### Various fixes & improvements

- deps: Update symbolic and git-rs crates (#1170) by @kamilogorek
- ref: Filter non-error goblin logs (#1169) by @kamilogorek
- ref: Use provided version in release log messages (#1162) by @kamilogorek

## 1.74.2

### Various fixes & improvements

- revert: ref: Dont run install script using node binary #1151 (#1155) by @kamilogorek

## 1.74.1

### Various fixes & improvements

- ref: Make org and project flags position independent (#1153) by @kamilogorek

## 1.74.0

### Various fixes & improvements

- ref: Dont run install script using node binary (#1151) by @kamilogorek
- feat: Add show-projects and show-commits flags to 'releases info' command (#1144) by @kamilogorek
- ref: Rework find_id function of difutil find (#1149) by @kamilogorek
- ref: Rework find_matching_rev tests to not use our real repo history (#1147) by @kamilogorek
- deps: Update git2 crate to 0.14.1 to support custom git extensions (#1140) by @kamilogorek
- ci: Change stale GitHub workflow to run once a day (#1141) by @kamilogorek

## 1.73.2

### Various fixes & improvements

- install: Rename SENTRY_NO_PROGRESS_BAR flag to SENTRYCLI_NO_PROGRESS_BAR (#1132) by @kamilogorek

## 1.73.1

### Various fixes & improvements

- feat: Allow for using local binary through SENTRYCLI_USE_LOCAL env (#1129) by @kamilogorek
- ref: Dont panic on malformed xcodeproj directories (#1127) by @kamilogorek

## 1.73.0

* feat: Add checksum validation for installed binaries (set `SENTRYCLI_SKIP_CHECKSUM_VALIDATION` to opt-out) (#1123)
* fix: Detect unwind and debug information in files linked with `gold` (#1124)
* ref: Silence progress bar in CI environments by default (#1122)

## 1.72.2

* feat: Use default xcode values for plist struct (#1111)
* fix: Fixes a panic when inspecting debug files larger than 4GB (#1117)
* ref: Update log message when bundle ID is missing (#1113)

## 1.72.1

* fix: Dont include `debug_id` during assemble when not PDBs are not supported (#1110)
* ref: Remove all release files instantaneously with `--all` flag (#1108)

## 1.72.0

* feat: Add `CUSTOM_HEADER` support to JS wrapper (#1077)
* feat: Add `SENTRYCLI_SKIP_DOWNLOAD` flag for preventing download (#1074)
* feat: Allow for configuring max item size for dif bundles (#1099)
* fix: Prevent daemonize mode from crashing upload process (#1104)
* fix: Restore logger initialization (#1102)
* ref: Box `ParseDif::Object` value to prevent large enum variant (#1094)
* ref: Rename ini group from `dsym` to `dif` with a fallback (#1103)
* ref: Show `project` flag for releases command (#1065)

## 1.71.0

* feat: Add optional positional argument to `send-event` that allows to specify a path to JSON serialized events (#1058)
* fix: Handle `SENTRY_CLI_NO_EXIT_TRAP` unbound variable (#1059)

## 1.70.1

* feat: Add `SENTRY_CLI_NO_EXIT_TRAP` flag to control EXIT trap in `bash-hook` command (#1050)
* fix: Remove warning about relative urls for chunk uploads (#1054)
* fix: Typo in `vscRemote` TS type (#1052)
* fix: Use internal timer for ProgressBar duration (#1055)
* ref: Update dockerfile alpine image (#1057)

## 1.70.0

* feat: Add `no-upload` flag for `upload-dif` command (#1044)
* feat: Add support for glob patterns in `upload-sourcemaps` command (#1048)
* feat: Allow to load dotenv from non-standard path through `SENTRY_DOTENV_PATH` (#1046)
* fix: Follow symlinks when traversing during sourcemaps upload (#1043)
* ref: Use `SOURCE_VERSION` first prior to `HEROKU_SLUG_COMMIT` in Heroku (#1045)

## 1.69.1

* misc: Re-release of `1.69.0` due to malformed artifacts

## 1.69.0

* feat: Print upload context details (#1016)
* feat: Allow for changing log stream through `SENTRYCLI_LOG_STREAM` variable (#1010)
* fix: Set archString to `armv7` when`arch="arm"` (#1024)
* fix: Dont render progress bar when content length is missing (#1011)
* fix: Do not supply `debug_id` for object files (#981)
* ref: Update `symbolic` to `8.3.1` (#1033)
* ref: Hide `upload-symbol-maps` flag for `upload-dif` command (#1017)

## sentry-cli 1.68.0

* feat: Add ability for `include` in JS sourcemap upload options to be an object (#1001)

## sentry-cli 1.67.2

* fix: Correctly resolve paths with hashes in `url_to_bundle_path` (#1000)
* ref: Provide JSDocs for TS typings, change `started/finished` to `number|string`, add `ignoreEmpty` to JS API (#999)
* ref: Add `npm_config_cache_folder` to function of getting cache (#998)

## sentry-cli 1.67.1

* feat: Print sourcemaps/files operations timings information (#995)

## sentry-cli 1.67.0

* feat: Add `--ignore-empty` flag to `releases set-commit` command, that will not bail command when no patchset is created (#993)
* feat: Add `--raw` and `--delimiter` flags to `releases list` command (#994)

## sentry-cli 1.66.0

* feat: Allow to define a custom `release` and `dist` for XCode SourceMaps upload (#967)
* feat: Support custom request header through `CUSTOM_HEADER` env variable and `http.custom_header` config (#970)
* fix: Add missing `ignoreMissing` flag for `setCommit` command to JS API (#974)
* fix: Change ignore-missing to flag with 'long' modifier (#965)

## sentry-cli 1.65.0

* feat: Allow for ignoring missing commits in set-commit with `--ignore-missing` flag (#963)
* feat: Support BCSymbolMap uploading (#952)

## sentry-cli 1.64.2

* ref: Rely on spawn process error for detecting command presence (#958)

## sentry-cli 1.64.1

* fix: Redirect spawned JS process outputs to `/dev/null` instead of filling up pipe buffers (#949)
* ref: Allow `upload-dif` to follow symlinks to make it inline with `difutil` behavior (#948)

## sentry-cli 1.64.0

* feat: Add TypeScript `SentryCli` types (#934)
* ref: Provide a helpful error messages for xcode/codepush/appcenter binary calls (#937)

## sentry-cli 1.63.2

* feat: List logging levels on CLI output (#926)
* fix: Update proguard version (#927)
* fix: Run update nagger only for versions lower than current one (#925)
* fix: Add some npm logging to aid in troubleshooting (#921)

## sentry-cli 1.63.1

* fix: Correctly detect hidden Swift symbols (#918)
* fix: Rename `arm64` as `aarch64` in install script (#917)
* fix: Verify CLI installation before launching (#916)

## sentry-cli 1.63.0

* build: ARM for Linux (#890)
* ref: `is_outdated` should not report when release contains version older than latest (#899)

## sentry-cli 1.62.0

* fix: Detect debug information in MIPS binaries (#897)
* fix: Use `http_proxy` config value in the handler directly (#893)
* fix: Limit chunk upload waiting to 5 minutes (#896)
* ref: Prefer universal binaries in homebrew (#879)
* ref: Prefer universal binaries on macOS (#878)
* build: macOS arm64 on stable Rust (#884)
* build: Build universal macOS binary on macos-latest (#877)

## sentry-cli 1.61.0

* fix: Add missing underscores for template in bash hook (#872)
* feat: macOS builds for `arm64` and universal binaries (#873)

Sentry-cli will not upgrade to the `arm64` build automatically, if you're currently running on Rosetta 2. To install the `arm64` version:

- Please ensure that your terminal and shell both run natively without emulation. You can check this by running `uname -m` in your terminal.
- Remove your existing installation of `sentry-cli`.
- Follow the [Installation Instructions](https://github.com/getsentry/sentry-cli#installation) for a fresh installation.

## sentry-cli 1.60.1

* fix: Restore release modification calls to use put request, while preserving restore/archive capability (#870)

## sentry-cli 1.60.0

* feat: Added support for WASM debug info files (#863)

## sentry-cli 1.59.0

* feat: Allows the user to specify multiple projects for a release (#842)
* feat: Add cli arg to override sentry-cli command in bash-hook (#852)
* ref: Remove --rewrite flag and make it a default (#853)

## sentry-cli 1.58.0

* feat: Expose environment configuration in javascript (#830)
* ref: Use better error messages for install script (#833)

## sentry-cli 1.57.0

* feat: Allow for passing custom timestamp with `send-event` (#826)
* fix: OS arch detection for `IA32` (#824)

## sentry-cli 1.56.1

* fix: Use updated release name format during upload process (#818)

## sentry-cli 1.56.0

* feat: Add support for architectures other than x86/x64 when running installation script (#811)
* feat: Add `--confirm` flag to skip confirmation prompt during uninstall command (#812)
* misc: Upgrade symbolic to `7.5.0` (#813)

## sentry-cli 1.55.2

* fix: Path handling edgecases for `upload-dif` (#795)
* fix: Dont limit commits count for release updates (#808)
* ref: Update Android/iOS releases format (#805)

## sentry-cli 1.55.1

* feat: add support for CicleCI (#784)
* fix: Default to sending local commits if no repos linked (#791)
* ref: Make Update Nagger less aggressive (#793)

## sentry-cli 1.55.0

* feat: Release files batch upload (#715)
* feat: Add pipeline env variable option and include it in UA string (#774)
* feat: Upload formatted commit metadata from local git tree to Sentry for a release (#776)
* feat: Provide flag for allowing failures in monitor command (#780)
* fix: Do not error when offsetting too far on enumeration (#746)
* fix: Update base "alpine" image in Dockerfile (#757)
* fix: Allow for release names with leading hyphen (#770)
* fix: Handle teamless projects correctly (#773)
* fix: Parse BitBucket Server integration repo url correctly (#775)
* ref: Switch from symbolic::proguard to proguard crate (#756)

## sentry-cli 1.54.0

* feat: Add `--no-environ` parameter to `bash-hook` (#745)
* feat: Allow for disabling install progress-bar without silencing npm using `SENTRY_NO_PROGRESS_BAR` env var (#754)
* fix: Use correct required option to `newDeploy` JS api (#755)

## sentry-cli 1.53.0

* feat: `releases deploys` JavaScript API (#741)
* fix: `--log-level` should be case insensitive (#740)

## sentry-cli 1.52.4

* fix: Dont panic on unknown log level (#733)
* ref: Use temp dir to store jsbundle maps (#737)

## sentry-cli 1.52.3

* fix: Correctly store child process before attaching handlers (#718)

## sentry-cli 1.52.2

**This release sets `node.engine: >=8` which makes it incompatible with Node v6**
If you need to support Node v6, please pin your dependency to `1.52.1`
or use selective version resolution: https://classic.yarnpkg.com/en/docs/selective-version-resolutions/

* feat: Support Google Cloud Builder VCS detection (#481)
* fix: Mark files as unusable withid (#709)

## sentry-cli 1.52.1

* fix: Respect `configFile` for release commands invoked through JS API (#700)

## sentry-cli 1.52.0

* feat: Add an optional argument to override the entire release name for a CodePush release (#692)
* feat: Introduce `g/global` flag for `login` command (#690)
* feat: Add support for `INFOPLIST_OTHER_PREPROCESSOR_FLAGS` (#682)
* feat: Detect CodeBuild slug for `propose-version` (#681)
* feat: Show project and organization when using info log level (#670)
* feat: Add `bitbucket_server` to reference url check (#668)
* fix: Log config path only when its actually loaded (#677)
* fix: Make sure that requests are not authenticated twice and warn for rel urls (#675)
* fix: Override local `env.SENTRY_PROPERTIES` rather than global `process.env` (#667)
* fix: `react-native` xcode uses regex to detect Debug builds (#665)
* meta: Add Linux support to the Homebrew formula (#674)

## sentry-cli 1.51.1

* fix: Skip files larger than 1MB (#662)

## sentry-cli 1.51.0

* feat: Add `dist` option to `react-native appcenter` command (#653)
* ref: Notify user about missing `sudo` command instead of incorrect "No such file or directory" when updating/uninstalling `sentry-cli` (#656)
* fix: Remove redundant `Closing connection 0` warnings after every HTTP request (#657)
* fix: Update release structure for XCode React Native calls (#660)

## sentry-cli 1.50.0

* feat: Allow setting of `git` remote (#637)
* feat: Expose code IDs from `difutil` check (#639)
* feat: Implement workarounds for dealing with hermes bytecode (#646)
* feat: Allow for `--silent` flag in installation script (#648)
* feat: Support `dist` option in JS API (#642)
* ref: Treat `301/302` `upload_chunks` response codes as errors (#651)
* fix: Add `Content-Length=0` header to reprocessing POST request (#647)

## sentry-cli 1.49.1

* Add support for `git://`, `git+ssh://`, and `git+https?://` VCS repos (#636)
* Allow overriding dist in Xcode (#627)
* Skip pch and large files in source bundles (#624)

## sentry-cli 1.49.0

* Detect Heroku's `SOURCE_VERSION` environment variable (#613)
* Allow extensions with dots for sourcemap uploads (#605)
* Fix validation of `releases set-commits` options in JS (#618)
* Add an optional column for project slugs in `releases list` (#612)
* Add an optional `--wait` flag for upload-dif (#619)

**NOTE**: This release changes the default behavior of `upload-dif`. Previously,
the command waited until Sentry had fully processed uploaded files. Now, the
command terminates after a successful upload but does not wait for server-side
processing. This will speed up uploads for the common case. Specify `--wait` for
the old behavior if you want to make sure that debug files are available before
sending native events.

## sentry-cli 1.48.0

* Add support for Brotli, GZip and Deflate compression algorithms for binary download (#607)
* Fix binary download progress bar calculations (#606)

## sentry-cli 1.47.2

**Changes**:
* Always show the full version in `releases list` (#584).
* Do not warn when using the standard docker entrypoint.

**JavaScript API**:
* Pass the `silent` option to `releases` commands in JavaScript (#552).
* Allow setting commits on a release in JavaScript (#580).

**Fixed bugs**:
* Fix an error in the bash hook if the log file gets deleted (#583).
* Fix detection of Azure repositories in `releases set-commits` (#576).
* Fix detection of annotated tags in `releases set-commits` (#598).
* Fix normalization of sourcemap URL prefixes with trailing slashes (#599).
* Fix upload of source bundles created with `difutil bundle-sources` (#602).

## sentry-cli 1.47.1

* Fix potentially broken payloads in `send-event`.

## sentry-cli 1.47.0

* Trim whitespace in header values to prevent potential header injections
  through the auth token header. (#563)
* Improved Azure DevOps URL parsing. (#556)

## sentry-cli 1.46.0

* Relax the release file limit for sourcemap uploads when artifact bundles
  are supported by the serntry server (#559)

## sentry-cli 1.45.0

* Allow ports in VCS urls when associating commits (#551)
* Support PDB and PE uploads to Sentry (#553)

## sentry-cli 1.44.4

* Emit better version names for react native (#506)
* Fix a regression in sourcemap uploads for certain release names (#549)
* Ensure case insensitive git repository matching (#511)

## sentry-cli 1.44.3

* Fix a regression with URL prefixes in sourcemap uploads (#544)

## sentry-cli 1.44.2

* Even faster sourcemap uploads to sentry.io (#540, #542)

## sentry-cli 1.44.1

* Fixed a segfault in curl on empty file uploading (#535)

## sentry-cli 1.44.0

* Parallelize source map uploads (#533)

## sentry-cli 1.43.0

* Add support for File RAM Bundles (#528)
* Accept more Azure DevOps URLs (#525)

## sentry-cli 1.42.0

* Add support for Indexed RAM Bundles (#523)
* Add "silent" option to JS constructor (#512)

## sentry-cli 1.41.2

* Fix slow unzipping in debug file upload (#519)

## sentry-cli 1.41.1

* Warn before uploading more than 20.000 files to a release (#513)

## sentry-cli 1.41.0

* Recognizes GNU compressed debug files on Linux
* Also uploads Breakpad files and ELF files only containing symbol tables

## sentry-cli 1.40.0

* Automatically retry on various socket and SSL errors (#466, #490)
* Use a connection pool for the outgoing API requests.  This is likely to resolve
  some issues in curl itself that manifested itself as malloc errors on shutdown (#489)
* Upgrade internal dependencies and shrink overall binary (#488)
* Upgrade internal sentry crate

## sentry-cli 1.39.1

* Fix Proguard upload issues on Windows (#484).

## sentry-cli 1.39.0

* Release enabling an internal sentry experiment.

## sentry-cli 1.38.1

* Fix plist parsing

## sentry-cli 1.38.0

* Upgraded symbolic which offers support top R8 code shrinker.

## sentry-cli 1.37.4

* Added `SENTRY_NO_PROGRESS_BAR` environment variable to suppress progress
  bars (#467)
* Fixed an issue where dif uploads would indicate failure if no files where
  to upload.

## sentry-cli 1.37.3

* Report non zero status for server side processing errors on dif upload (#465)
* Improve error messages for 502/504 (#459)
* Relax VCS url comparisions to improve on-prem support

## sentry-cli 1.37.2

* Retry on upload-related operations (chunk-upload, assemble) (#456)
* Add new anylog version (#455)

## sentry-cli 1.37.1

* Fix the detection of debug information in ELF files (#437)
* Add support for ELF files in the `difutil` commands (#447)
* Speed up `sentry-cli update` by using the Sentry release registry (#438)
* Dump http requests in debug mode for better debugging (#448)

## sentry-cli 1.37.0

* Support React Native >= 0.46 (@stephan-nordnes-eriksen, #377)
* Cache binaries to speed up NPM package installation (@timfish, #425)
* Check for successful upload of debug files (#429)
* Limit debug file uploads to 2GB (maximum allowed by Sentry) (#432)

## sentry-cli 1.36.4

* Add support for GitLab in `releases set-commits` (#419)
* Fix a bug where uploaded debug files might show up as _"Generic"_ (#420)

## sentry-cli 1.36.3

* Print out how sentry-cli was invoked in debug log

## sentry-cli 1.36.2

* Download packages from Fastly's CDN when installing via NPM and Brew (#417)
* Allow uploading executables and debug symbols in one go (#412)

## sentry-cli 1.36.1

* Fixes a bug that prevented listing and creating releases

## sentry-cli 1.36.0

* Show project IDs in project listing (#384)
* Fetch all projects, repos and releases if you have more than 100 (#388, #390)
* Support debug symbols with DWARF 5 debug information (#389)
* Fix `--no-environ` parameter in `send-event` (#391)
* Remove a misleading success message in `send-event` (#397)
* Improve debug logs and error output (#393, #394, #399)

## sentry-cli 1.35.6

* Fix a bug introduced with the `--url-suffix` option in `upload-sourcemaps`
* Fix broken commit detection for releases (#378, #381)

## sentry-cli 1.35.5

* Add `--url-suffix` option for `upload-sourcemaps` (#373)

## sentry-cli 1.35.4

* Additional compatibility improvements for the Docker image (#368)

## sentry-cli 1.35.3

* Add a warning about new Docker entrypoint (#367)

## sentry-cli 1.35.2

* Change entrypoint for Docker image (#358)
* Use `perl` over `strftime` in bash hook (#359)
* Fix iTunes Connect BCSymbolMap handling in `upload-dif` (#362)
* Display error messages when re-uploading broken DIFs (#363)

## sentry-cli 1.35.1

* Resolve a hang on certain windows versions on shutdown (#349)

## sentry-cli 1.34.0

* Improve the error message for renamed projects (#330)
* Fix appcenter commands on Windows (#331)
* Fix grammar in some help texts (#337, @gorgos)
* Fix frozen upload-dif on some Windows versions (#342)

## sentry-cli 1.33.0

* Add support for AppCenter CLI for codepush releases (#327)
* Deprecate the codepush CLI command (#327)
* Fix a bug where commands would fail with connection errors

## sentry-cli 1.32.3

* Skip invalid ZIP files during debug file upload (#320)
* Generate better error messages for renamed projects (#321)

## sentry-cli 1.32.2

* Compress debug symbols for faster uploads (#315)
* Refactor `send-event` to include more consistent information (#316, #318)

## sentry-cli 1.32.1

* Improve update prompts (#306, @danielcompton)
* Support event environments in bash hook (#312, @geniass)
* Use `DWARF_DSYM_FOLDER_PATH` in upload-dsym (#313)
* Skip malformed object files during upload scan (#313)

## sentry-cli 1.32.0

* Drop support for older macOS versions to work around an old xcode linker bug

## sentry-cli 1.31.2

* Disabled automatic crash reporting

## sentry-cli 1.31.1

* Fixed out of bounds panic for sourcemaps without sources (#299)
* Fixed commit detection when VSTS was used (#300)

## sentry-cli 1.31.0

* Restrict file permissions for newly created `.sentryclirc` (#296)
* Fix `SENTRY_DSN` environment variable parsing for `send-event` action (#292)
* Build statically linked `musl`-based binaries for Linux (#294)
* Detect `HEROKU_SLUG_COMMIT` in propose-version (#298)

## sentry-cli 1.30.5

* Add better error diagnostics (internal change, #288)

## sentry-cli 1.30.4

* Show correct identifiers when uploading Windows symbols (#280)

## sentry-cli 1.30.3

* Attempted to make the windows executable more portable (#269)
* Fixed the JavaScript API (#270)
* Fixed a bug where breadcrumbs were not always sent (#268)

## sentry-cli 1.30.2

* Fixed #252

## sentry-cli 1.30.1

* Expose `execute` on SentryCli js wrapper

## sentry-cli 1.30.0

* Improve the upload for debug information files. It is now faster, allows to resume after network errors, and supports much larger files.
* Add commands to upload Breakpad and ELF (Linux) symbols. See our [documentation page](https://docs.sentry.io/learn/cli/dif/) for more information.
* Fix JavaScript tests on Windows

## sentry-cli 1.29.1

* Fix NPM installation on Windows

## sentry-cli 1.29.0

* **BREAKING**: Drop support for Node 0.12. Please pin version `1.28.4` or install sentry-cli using a [different method](https://docs.sentry.io/learn/cli/installation/#automatic-installation) if you still require Node 0.12.
* Fix NPM installation behind proxies
* Remove console output when using the JS interface

## sentry-cli 1.28.4

* Revert `Info.plist` handling to pre-`1.27.1` as it was causing issues when the `"Preprocess Info.plist File"` setting was turned on in Xcode
* Include CA certificates in the Docker container

## sentry-cli 1.28.3

* Reverted new config handling because of problems it caused.

## sentry-cli 1.28.2

* Fixed use of `SENTRYCLI_CDNURL` to override the npm download URL. See the [documentation](https://docs.sentry.io/learn/cli/installation/#installation-via-npm) for more information
* Better handling of environment variables and config files. Please let us know if one of your configuration files or environments doesn't get recognized anymore after the update
* The official docker image is now smaller and does not require dependencies anymore
* Replaced confusing errors when using `codepush` with hints to resolve the error

## sentry-cli 1.28.1

* Expose getPath() to not break setups

## sentry-cli 1.28.0

* Change JS bindings to be conform with the cli interface
  Please note that this is a breaking change if you used the JS interface before.

## sentry-cli 1.27.1

* Read from the correct `Info.plist` in XCode builds, courtesy of @adbi
* Allow to specify device family and model in `send-event`, courtesy of @kirkins
* Supply environment variables when using the JavaScript API
* Allow to override the NPM download URL via `SENTRYCLI_CDNURL` environment variable

## sentry-cli 1.27.0

* Support all options in the JS binding for `upload-sourcemaps`, courtesy of @montogeek
* Enable automatic IP addresses when sending events with `send-event`, courtesy of @kirkins
* No longer require secret keys to send events with `send-event`
* Improve and speed up debug symbol handling in `upload-dsym`

## sentry-cli 1.26.1

* Faster discovery of debug symbols in `upload-dsyms`
* Fix a bug in sourcemap uploading via JS, courtesy of @roelvanhintum
* Security update to OpenSSL 1.0.2n for Linux builds
* Fix a SSL verification command line flag

## sentry-cli 1.26.0

* The npm package has moved to [`@sentry/cli`](https://www.npmjs.com/package/@sentry/cli)
* Installing with npm on Windows now downloads the 64-bit version
* Exit with a proper error code when `send-event` fails, courtesy of @kirkins
* More informative errors on failed API requests
* No more annoying update reminders in the Docker images

## sentry-cli 1.25.0

* Do not run update nagger if the command is not connected to a terminal
* Source map uploading now correctly determines sourcemap references even if the rewrite
  flag is not passed.
* There is an offical Docker image with `sentry-cli` preinstalled:
  `docker run --rm -it -v $(pwd):/work getsentry/sentry-cli sentry-cli --help`
* Added support for automatically determining corvoda releases.

## sentry-cli 1.24.1

* Fix an issue with bash hooking not working if sentry-cli was installed on a path
  containing whitespace

## sentry-cli 1.24.0

* Improved sending events from bash. See
  [Sending Events](https://docs.sentry.io/learn/cli/send-event) for more information
* Hook into bash and send events for failed commands automatically. See
  [Bash Hooks](https://docs.sentry.io/learn/cli/send-event/#bash-hook) for more
  information
* Set `SENTRY_LOAD_DOTENV=0` to disable automatic loading of `.env` files
* Fix an issue where `info.plist` files were not resolved in XCode projects
* Fix an issue where the `PROJECT_DIR` environment was not used correctly

## sentry-cli 1.23.0

* Fix a bug that prevented uploads of ProGuard mapping files on Windows
* Improve command and parameter descriptions (`--help`)
* Updated dependencies

## sentry-cli 1.22.0

* Add `--ignore` and `--ignore-file` parameters to `upload-dsyms`
* Fix some typos in the CLI (thanks @mbudde and @AdrienDS)

## sentry-cli 1.21.0

* Fix codepush command for android
* Fixed added bitbucket provider support #115

## sentry-cli 1.20.0

* Updated dependencies
* Added encoding detection for javascript files
* Added bitbucket provider support
* Fixed an issue where codepush was not passing the right plist to the parser

## sentry-cli 1.19.1

* Resolved an issue where sourcemaps were not uploaded (#112)

## sentry-cli 1.19.0

* Added support for preprocessor `info.plist` files
* Unified `info.plist` handling in all places
* Added basic validation for the API URL to avoid common user errors
* Resolved an issue with NPM releases on ES5 environments
* Resolved an issue where `releases propose-version` incorrectly required an org to be
  passed
* Added support for handling `BCSymbolMap` files when uploading dsym files

## sentry-cli 1.18.0

* Ensure parent directories exist when writing Proguard meta properties.
* Write Proguard properties even if upload is disabled.
* Reject leading/trailing spaces in releases.

## sentry-cli 1.17.0

* Made npm install compatible with ES5
* Solved a potential issue with spaces in file paths for npm installation
* Added automatic update check (can be disabled with `update.disable_check` in the config
  or the `SENTRY_DISABLE_UPDATE_CHECK` environment variable)
* Resolved a crash when uploading empty files
* Lowered default symbol upload size to work around some server limitations

## sentry-cli 1.16.0

* added ability to upload proguard files with a forced UUID
* added `difutil uuid` command to print the UUID(s) of a mapping file to stdout

## sentry-cli 1.15.0

* Improved the `no-upload` flag to proguard upload
* Added debug info files debug commands

## sentry-cli 1.14.0

* Added support for disabling desktop notifications (only affects xcode builds so far)
* Added support for uploading proguard files on supported sentry server versions

## sentry-cli 1.13.3

* Fixed installation for npm

## sentry-cli 1.13.2

* Put `sentry-cli.exe` directly into the `bin/` folder on windows for npm installations

## sentry-cli 1.13.1

* Fixed another issue with yarn redownloading binaries

## sentry-cli 1.13.0

* Added `dist` support for send-event
* Improved download script for npm installs to not download unnecessarily with yarn.

## sentry-cli 1.12.0

* Added support for explicit bundle IDs for codepush releases
* Added `--print-release-name` to print out the release name for codepush releases to the
  command line to improve scripting capabilities
* Extended `propose-version` for releases to support iOS and android release names if
  projects are automatically discovered
* Parse grade files instead of android manifests for version and bundle IDs for release
  detection
* Fix broken xcode notifications when projects where opened from the command line
* Fixed limitations in automatically detecting the bundle IDs for xcode projects

## sentry-cli 1.11.1

* Resolved an issue where sourcemap uploading failed when empty files were encountered

## sentry-cli 1.11.0

* Initial work for codepush support (pending support in `react-native-sentry`)
* Moved `react-native-xcode` to `react-native xcode`
* Added support for `${FOO}` style variable expansion in xcode

## sentry-cli 1.10.2

* Fixed an issue for windows npm installation
* Stop generating a debug log file in `/tmp` for npm on unixes

## sentry-cli 1.10.1

* fixed a bug that caused the npm install to fail

## sentry-cli 1.10.0

* Added user support for `send-event`

## sentry-cli 1.9.2

* Improved logging facilities
* Fixed npm installation on windows

## sentry-cli 1.9.1

* Changes sourcemap rewriting to ignore bad files on source inlining.
* Fixed a bug in the JSON output of the `info` command.

## sentry-cli 1.9.0

* Added support for referring to previous hashes in `set-commits` with `OLD_REV..NEW_REV`
* Resolve tags and other refs (like `HEAD`) in commits when a repo is available
* Use newer protocol for release commit updating
* Strip commit SHAs for display
* Strip dotted path prefixes in release names for display

## sentry-cli 1.8.1

* Change the log format for api headers in debug logging
* Added request headers to debug logging

## sentry-cli 1.8.0

* The `info` command now returns an exit code of 1 in case the config is incomplete
* Added `--config-status-json` to the `info` command to better support sentry-cli invoked
  from scripts
* dsym batches are now calculated by size and not by file count. This should solve a few
  413 errors some users are experiencing
* The dsym upload will now skip over files that do not contain DWARF debug information
  which resolves issues where release files were uploaded as debug symbols instead of the
  actual dsym files

## sentry-cli 1.7.0

* Sourcemap uploads now automatically replace previous files with the same name.
* Honor `CLICOLOR` environment variable
* Added progress bars for source map and debug symbol upload
* No longer attempt to upload multiple versions of debug symbols with the same UUID. This
  was an issue where signed and unsigned debug symbols were discovered in derived data in
  case of debug builds.
* Support `--validate` and `--rewrite` in one command better for source map upload.

## sentry-cli 1.6.0

* Added `--fingerprint` support to `send-event`
* Added distribution support.

**Breaking Change**: releases managed for react-native and mobile are now using the new
distribution feature. Use older versions of `sentry-cli` if you do not wish to manage
distributions on self hosted Sentry versions.

## sentry-cli 1.5.0

* Added `--uuid` parameter to `upload-dsym`
* Added `--no-zips` parameter to `upload-dsym`
* Added `--derived-data` parameter to `upload-dsym`

## sentry-cli 1.4.1

* resolved an issue with some features of xcode variable expansion not working correctly

## sentry-cli 1.4.0

* Added basic support for working with the improved relases API that span projects in an
  org
* Added deploy support

## sentry-cli 1.3.0

* improved file and release list rendering
* added `sentry-cli releases propose-version`

## sentry-cli 1.2.0

* Resolved references to sourcemaps sometimes being incorrectly detected
* Resolved an issue where an incorrect Info.plist file was found (#48)
* Added support for `.env` files
* Better support SSL CA bundles on linux systems (probe more locations)
* Added `--finalize` option to automatically finalize releases on creation
* Improved `sentry-cli info` command rendering and clarity
* Added background processing for `sentry react-native-xcode`

## sentry-cli 1.1.0

* `upload-dsyms` when launched from xcode will now upload symbols in the background and
  notify with OS X notifications about changes

## sentry-cli 1.0.0

* Added support for associating dsyms with builds on supporting sentry servers

## sentry-cli 0.28.0

* Improved validation of parameters and error reporting
* Added progress bar to updater
* Added command to finalize releases

## sentry-cli 0.27.1

* Resolved an issue that the xcode integration for react native would log out a bogus
  error

## sentry-cli 0.27.0

* Added support for fetching sourcemaps from react-native's packager
* Resolved an issue with some sourcemaps not rewriting correctly

## sentry-cli 0.26.0

* Added `react-native-xcode` command to support react-native sourcemap generation and
  uploading
* Automatically create releases on sourcemap upload

## sentry-cli 0.25.0

* Resolved an issue that caused windows versions to write backslashes in URLs in release
  artifacts

## sentry-cli 0.24.0

* Fix zip upload

## sentry-cli 0.23.0

* Added support for upcoming reprocessing feature on sentry for dsym uploads.

## sentry-cli 0.22.0

* Improved dsym uploading support (fixes #29)

## sentry-cli 0.21.1

* Resolved an issue where release builds of react-native would not automatically find the
  sourcemap references

## sentry-cli 0.21.0

* Upon sourcemap uploading the `sentry-cli` tool is now automatically attempting to find
  matching sourcemaps and emit a `Sourcemap` header with the correct reference. This helps
  in situations like react-native where the source reference in the file is malformed or
  points to a non existing file by default
* fixed a bug with the `--rewrite` flag on the upload sourcemaps tool which caused
  incorrect sources to be inlined. This is now properly supported.
* `--strip-common-prefix` on the upload sourcemaps tool now skips over paths which are not
  absolute.

## sentry-cli 0.20.0

* added support for sourcemap rewriting. This will automatically inline sourcecode and
  flatten indexed sourcemaps and can optionally remove prefixes from source paths. This is
  useful for react native which otherwise will not work since sourcecode is not contained.

## sentry-cli 0.19.5

* Improved symbol uploading

## sentry-cli 0.19.4

* Improved logging of http requests
* Fixed an issue that caused a crash if the `TERM` environment variable was not set

## sentry-cli 0.19.3

* Recompiled for Linux to better support arch linux and others

## sentry-cli 0.19.2

* Resolved issue with multi-chunk dsym uploads failing

## sentry-cli 0.19.1

* Changed domain to `sentry.io`

## sentry-cli 0.19.0

* Improved handling of `SENTRY_DSN` so that it can be set to an invalid value and
  `sentry-cli` continues functioning unless you are trying to send an actual event.

## sentry-cli 0.18.0

* added the new `issues` command to bulk manage issues

## sentry-cli 0.17.0

* Added support for debug logging

## sentry-cli 0.16.1

* Upgraded the internal SHA1 library

## sentry-cli 0.16.0

* Added support for `http.proxy_url`
* Added support for `http.proxy_username`
* Added support for `http.proxy_password`

## sentry-cli 0.15.0

* Added support for the `http.keepalive` setting

## sentry-cli 0.14.0

* added proxy support
* removed global dsym uploading which is now done differently

## sentry-cli 0.13.1

* Fixed an issue that caused validation of sourcemaps to fail if wildcard paths (`~/`)
  were used.

## sentry-cli 0.13.0

* Default sourcemap url prefix to `~` to support the new wildcard feature

## sentry-cli 0.12.1

* Fixed windows support by bundling OpenSSL statically

## sentry-cli 0.12.0

* Added basic windows support
* Added `send-event` to submit events to Sentry

## sentry-cli 0.11.0

* Added `login` command.

## sentry-cli 0.10.1

* Made missing ref failures on non minimized JS files warnings instead of errors

## sentry-cli 0.10.0

* Added support for basic sourcemap validation with the `--validate` flag

## sentry-cli 0.9.0

* Ignore `--ext` for explicitly provided files on sourcemap uploads
* Properly handle `--ext`

## sentry-cli 0.8.0

* Added the ability to upload individual sourcemaps as files

## sentry-cli 0.7.0

* Added `info` command
* Addded `.sentryclirc` config file support

## sentry-cli 0.6.0

* Updated release commands

## sentry-cli 0.5.1

* Fixes uninstall support

## sentry-cli 0.5.0

Added basic sourcemap support.

## sentry-cli 0.4.0

Added sudo support to the update command.

## sentry-cli 0.3.0

Updated sentry CLI to have improved x-code dsym upload support and added an update
command.

## 0.2.0 - Alpha Release

Added support for sentry auth tokens.

## 0.1.0 - Initial Release

An initial release of the tool.<|MERGE_RESOLUTION|>--- conflicted
+++ resolved
@@ -6,27 +6,10 @@
 
 ### Various fixes & improvements
 
-<<<<<<< HEAD
-- How to update in README.md (#1767) by @philipphofmann
-- fix: Make URL in org auth tokens optional (#1766) by @loewenheim
-- fix: Don't fail on duplicate proguard release association (#1762) by @loewenheim
-- fix: Print better error messages for org auth tokens (#1756) by @loewenheim
-- release: 2.21.1 (#1757) by @krystofwoldrich
-- fix(rn): Remove hermesc envs if hermes is disabled (#1754) by @krystofwoldrich
-- fix: Strip `/api/0` prefix from endpoint URLs (#1752) by @loewenheim
-- meta: Fix 2.21.0 changelog (#1753) by @loewenheim
-- release: 2.21.0 (#1751) by @loewenheim
-- deps: Update symbolic to 12.4.1 (#1749) by @loewenheim
-- feat(upload): Introduce `--wait-for` option (#1748) by @loewenheim
-- fix(rn): Upload root bundle source map for ram bundles (#1743) by @krystofwoldrich
-- feat(rn): Add Debug Id reference from Source Map, Upload Hermes Source Map (#1667) by @krystofwoldrich
-- feat(login): Open org auth token creation page (#1737) by @loewenheim
-=======
 - fix(rn): Remove hermesc envs if hermes is disabled (#1754) by @krystofwoldrich
 - fix: Don't fail on duplicate proguard release association (#1762) by @loewenheim
 - fix: Make URL in org auth tokens optional (#1766) by @loewenheim
 - Explain how to update in the README (#1767) by @philipphofmann
->>>>>>> 28404669
 
 ## 2.21.1
 
