--- conflicted
+++ resolved
@@ -9,16 +9,14 @@
 - Deprecated the `upload-proguard` subcommand's `--app-id`, `--version`, and `--version-code` flags ([#2852](https://github.com/getsentry/sentry-cli/pull/2852)), as we plan to remove these flags in Sentry CLI 3.x. Users should simply stop using the flags; the values specified there have never had an effect on deobfuscation, and are no longer visible in Sentry.
 - Added a deprecation notice for release bundle uploads, a legacy method for uploading sourcemaps ([#2844](https://github.com/getsentry/sentry-cli/pull/2844)). Release bundle uploads will be removed in Sentry CLI 3.x in favor of artifact bundles, the newer sourcemap upload method [introduced in Sentry version 23.6.2](https://github.com/getsentry/sentry/commit/f90f764fda09575f3f94caf32d04589098384616). **Self-hosted users**: You must upgrade to Sentry 23.6.2 or later before upgrading to Sentry CLI 3.x.
 
-<<<<<<< HEAD
+### New Features
+
+- Add `projects` field to `SentryCliUploadSourceMapsOptions` ([#2856](https://github.com/getsentry/sentry-cli/pull/2856))
+
 ### Fixes
 
 - Don't use hidden progress bar ([#2830](https://github.com/getsentry/sentry-cli/pull/2830)) by @lcian
   - Fixed an issue where log messages would not show up when redirecting stderr to a file and using any subcommand that uses a progress bar, such as `sentry-cli debug-files bundle-jvm` and `sentry-cli sourcemaps upload`.
-=======
-### New Features
-
-- Add `projects` field to `SentryCliUploadSourceMapsOptions` ([#2856](https://github.com/getsentry/sentry-cli/pull/2856))
->>>>>>> 21febeaf
 
 ## 2.56.1
 
