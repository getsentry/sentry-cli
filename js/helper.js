--- conflicted
+++ resolved
@@ -80,31 +80,16 @@
     return process.env.SENTRY_BINARY_PATH;
   }
 
-<<<<<<< HEAD
-=======
-  if (!process.env.USE_SENTRY_BINARY_NPM_DISTRIBUTION) {
-    const parts = [];
-    parts.push(__dirname);
-    parts.push('..');
-    parts.push(`sentry-cli${process.platform === 'win32' ? '.exe' : ''}`);
-    return path.resolve(...parts);
-  }
-
->>>>>>> 0ff7774e
   const { packageName, subpath } = getDistributionForThisPlatform();
 
   if (packageName === undefined) {
     throw new Error(
-<<<<<<< HEAD
-      'Unsupported operating system or architecture! Sentry CLI does not work on this architecture.'
-=======
       `Unsupported operating system or architecture! Sentry CLI does not work on this architecture.
 
 Sentry CLI supports:
 - Darwin (macOS)
 - Linux and FreeBSD on x64, x86, ia32, arm64, and arm architectures
 - Windows x64, x86, and ia32 architectures`
->>>>>>> 0ff7774e
     );
   }
 
@@ -127,11 +112,7 @@
 
 The "${otherInstalledDistribution.packageName}" package is installed, but for the current platform, you should have the "${packageName}" package installed instead. This usually happens if the "@sentry/cli" package is installed on one platform (for example Windows or MacOS) and then the "node_modules" folder is reused on another operating system (for example Linux in Docker).
 
-<<<<<<< HEAD
-To fix this, avoid copying the "node_modules" folder, and instead freshly install your dependencies on the target system. If you know what you are doing, you can also configure your package manager to install the right package. For example, yarn has the "supportedArchitectures" feature: https://yarnpkg.com/configuration/yarnrc/#supportedArchitecture.`);
-=======
 To fix this, avoid copying the "node_modules" folder, and instead freshly install your dependencies on the target system. You can also configure your package manager to install the right package. For example, yarn has the "supportedArchitectures" feature: https://yarnpkg.com/configuration/yarnrc/#supportedArchitecture.`);
->>>>>>> 0ff7774e
     } else {
       throw new Error(`Sentry CLI binary for this platform/architecture not found!
 
