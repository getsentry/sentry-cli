--- conflicted
+++ resolved
@@ -7,18 +7,11 @@
 
 Commands:
   explain  Explain why sourcemaps are not working for a given event.
+  inject   Fixes up JavaScript source files and sourcemaps with debug ids.
   resolve  Resolve sourcemap for a given line/column position.
   upload   Upload sourcemaps for a release.
   help     Print this message or the help of the given subcommand(s)
 
-<<<<<<< HEAD
-SUBCOMMANDS:
-    explain    Explain why sourcemaps are not working for a given event.
-    help       Print this message or the help of the given subcommand(s)
-    inject     Fixes up JavaScript source files and sourcemaps with debug ids.
-    resolve    Resolve sourcemap for a given line/column position.
-    upload     Upload sourcemaps for a release.
-=======
 Options:
   -o, --org <ORG>                The organization slug
       --header <KEY:VALUE>       Custom headers that should be attached to all requests
@@ -32,6 +25,5 @@
                                  flag is currently implemented only for selected subcommands.
                                  [aliases: silent]
   -h, --help                     Print help
->>>>>>> e5d8b271
 
 ```