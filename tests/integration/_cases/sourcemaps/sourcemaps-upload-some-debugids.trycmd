--- conflicted
+++ resolved
@@ -24,12 +24,7 @@
 > Upload type: artifact bundle
 
 Source Map Upload Report
-<<<<<<< HEAD
-  Minified Scripts
-=======
   Scripts
-    ~/server/chunks/flight-server-css-manifest.js (no sourcemap ref)
->>>>>>> 6bef09e5
     ~/server/app/page.js (sourcemap at page.js.map)
     ~/server/chunks/1.js (sourcemap at 1.js.map)
     ~/server/chunks/flight-server-css-manifest.js (no sourcemap ref)
