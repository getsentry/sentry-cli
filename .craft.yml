--- conflicted
+++ resolved
@@ -12,18 +12,8 @@
         metadata:
           cacheControl: public, max-age=600
 
-<<<<<<< HEAD
-  # Main Sentry CLI package
-  - name: npm
-    id: '@sentry/cli'
-    includeNames: /^sentry-cli-\d.*\.tgz$/
-
   # Binary distributions on npm
   - name: npm
-=======
-  # Binary distributions on npm
-  - name: npm
->>>>>>> 08f0e26d
     id: '@sentry/cli-darwin'
     includeNames: /^sentry-cli-darwin-\d.*\.tgz$/
   - name: npm
@@ -45,14 +35,11 @@
     id: '@sentry/cli-win32-x64'
     includeNames: /^sentry-cli-win32-x64-\d.*\.tgz$/
 
-<<<<<<< HEAD
-=======
   # Main Sentry CLI package
   - name: npm
     id: '@sentry/cli'
     includeNames: /^sentry-cli-\d.*\.tgz$/
 
->>>>>>> 08f0e26d
   - name: brew
     tap: getsentry/tools
     template: >
